{
  "name": "nextjs-blog-starter",
  "private": true,
  "description": "A simple starter to get up and developing quickly with Next.js",
  "license": "Apache-2.0",
<<<<<<< HEAD
  "version": "0.2.5",
=======
  "version": "0.2.6-alpha.1",
>>>>>>> 5375c2d4
  "author": "Kendall Strautman",
  "scripts": {
    "dev-next": "next",
    "dev": "node server.js",
    "develop": "npm run dev",
    "start": "cross-env NODE_ENV=production node server.js",
    "export": "next export",
    "deploy": "npm run build && npm run export"
  },
  "dependencies": {
<<<<<<< HEAD
    "@tinacms/api-git": "^0.6.0",
    "@tinacms/form-builder": "^0.2.15",
    "@tinacms/git-client": "^0.5.0",
=======
    "@tinacms/api-git": "^0.7.0-alpha.0",
    "@tinacms/form-builder": "^0.2.16-alpha.0",
    "@tinacms/git-client": "^0.6.0-alpha.1",
>>>>>>> 5375c2d4
    "cors": "^2.8.5",
    "dotenv": "^8.2.0",
    "express": "^4.17.1",
    "loader": "^2.1.1",
    "next": "^9.2.0",
<<<<<<< HEAD
    "next-tinacms-json": "^0.3.4",
    "next-tinacms-markdown": "^0.2.4",
    "prop-types": "^15.7.2",
    "raw-loader": "^3.0.0",
    "react-markdown": "^4.1.0",
    "react-tinacms-inline": "^0.2.0",
    "tinacms": "^0.15.0",
=======
    "next-tinacms-json": "^0.3.5-alpha.1",
    "next-tinacms-markdown": "^0.2.5-alpha.1",
    "prop-types": "^15.7.2",
    "raw-loader": "^3.0.0",
    "react-markdown": "^4.1.0",
    "react-tinacms-inline": "^0.2.1-alpha.1",
    "tinacms": "^0.16.0-alpha.1",
>>>>>>> 5375c2d4
    "webpack": "^4.41.5"
  },
  "devDependencies": {
    "prettier": "^1.18.2",
    "styled-jsx": "^3.2.4"
  },
  "keywords": [
    "nextjs"
  ],
  "repository": {
    "type": "git",
    "url": "https://github.com/kendallstrautman/nextjs-blog-starter"
  }
}<|MERGE_RESOLUTION|>--- conflicted
+++ resolved
@@ -3,11 +3,7 @@
   "private": true,
   "description": "A simple starter to get up and developing quickly with Next.js",
   "license": "Apache-2.0",
-<<<<<<< HEAD
-  "version": "0.2.5",
-=======
   "version": "0.2.6-alpha.1",
->>>>>>> 5375c2d4
   "author": "Kendall Strautman",
   "scripts": {
     "dev-next": "next",
@@ -18,29 +14,14 @@
     "deploy": "npm run build && npm run export"
   },
   "dependencies": {
-<<<<<<< HEAD
-    "@tinacms/api-git": "^0.6.0",
-    "@tinacms/form-builder": "^0.2.15",
-    "@tinacms/git-client": "^0.5.0",
-=======
     "@tinacms/api-git": "^0.7.0-alpha.0",
     "@tinacms/form-builder": "^0.2.16-alpha.0",
     "@tinacms/git-client": "^0.6.0-alpha.1",
->>>>>>> 5375c2d4
     "cors": "^2.8.5",
     "dotenv": "^8.2.0",
     "express": "^4.17.1",
     "loader": "^2.1.1",
     "next": "^9.2.0",
-<<<<<<< HEAD
-    "next-tinacms-json": "^0.3.4",
-    "next-tinacms-markdown": "^0.2.4",
-    "prop-types": "^15.7.2",
-    "raw-loader": "^3.0.0",
-    "react-markdown": "^4.1.0",
-    "react-tinacms-inline": "^0.2.0",
-    "tinacms": "^0.15.0",
-=======
     "next-tinacms-json": "^0.3.5-alpha.1",
     "next-tinacms-markdown": "^0.2.5-alpha.1",
     "prop-types": "^15.7.2",
@@ -48,7 +29,6 @@
     "react-markdown": "^4.1.0",
     "react-tinacms-inline": "^0.2.1-alpha.1",
     "tinacms": "^0.16.0-alpha.1",
->>>>>>> 5375c2d4
     "webpack": "^4.41.5"
   },
   "devDependencies": {
