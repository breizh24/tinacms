/**

Copyright 2019 Forestry.io Inc

Licensed under the Apache License, Version 2.0 (the "License");
you may not use this file except in compliance with the License.
You may obtain a copy of the License at

    http://www.apache.org/licenses/LICENSE-2.0

Unless required by applicable law or agreed to in writing, software
distributed under the License is distributed on an "AS IS" BASIS,
WITHOUT WARRANTIES OR CONDITIONS OF ANY KIND, either express or implied.
See the License for the specific language governing permissions and
limitations under the License.

*/
import { useForm, usePlugin, ActionButton } from 'tinacms'
import {
  InlineForm,
  InlineGroup,
  InlineGroupControls,
  InlineText,
  InlineTextarea,
  InlineBlocks,
  BlocksControls,
} from 'react-tinacms-inline'
import styled from 'styled-components'

import Layout from '../components/Layout'

const TestAction = () => {
  return (
    <ActionButton
      onClick={() => {
        alert('nailed it')
      }}
    >
      Test Action
    </ActionButton>
  )
}

const AnotherAction = () => {
  return (
    <ActionButton
      onClick={() => {
        alert('nailed it')
      }}
    >
      Another Action
    </ActionButton>
  )
}

export default function Nesting() {
  const [values, form] = useForm({
    id: 'nesting-example',
    initialValues: {
      hero: {
        title: 'Nesting Example',
        description:
          'This page has a bunch of examples of inline fields in various states of being nested.',
      },
      author: {
        name: 'Nolan',
        description: 'He likes coding in the sun',
        colors: [{ _template: 'color', name: 'Red', color: 'fff' }],
      },
      posts: [
        { _template: 'post', title: 'Post #1' },
        { _template: 'post', title: 'Post #2' },
      ],
      builder: [
        {
          _template: 'row',
          items: [
            {
              _template: 'col',
              items: [
                {
                  _template: 'heading',
                  text: 'A Page Builder',
                  color: 'green',
                },
              ],
            },
            {
              _template: 'col',
              items: [
                {
                  _template: 'paragraph',
                  text: 'This is a paragraph in my page builder',
                },
              ],
            },
          ],
        },
        { _template: 'row', items: [] },
      ],
    },
    label: 'Nesting',
    fields: [],
    actions: [TestAction, AnotherAction],
    onSubmit() {},
  })

  /**
   * To test data in the browser
   */
  console.log('NESTING', values)
  usePlugin(form)

  return (
    <Layout>
      <InlineForm form={form}>
        <section>
          {/* Grouped Top-Level Field */}
          <div className="group">
            <InlineGroup
              name="hero"
              fields={[{ name: 'description', component: 'textarea' }]}
            >
              <h1>
                <InlineTextarea name="title" focusRing={false} />
              </h1>
              <p>{values.hero.description}</p>
            </InlineGroup>
          </div>

          {/* Grouped Fields */}
          <div className="group">
            <InlineGroup
              name="author"
              fields={[
                { name: 'description', component: 'textarea' },
                {
                  name: 'colors',
                  component: 'blocks',
                  // @ts-ignore
                  templates: { color: COLORS.color.template },
                },
              ]}
              focusRing={{
                offset: {
                  x: 18,
                  y: 32,
                },
                borderRadius: 10,
              }}
              insetControls={true}
            >
              <h2>Author</h2>
              <InlineText name="name" focusRing={false} />
              <p>{values.author.description}</p>
              <InlineBlocks name="colors" blocks={COLORS} />
            </InlineGroup>
          </div>

          <div className="group">
            <h2>Posts</h2>
            <InlineBlocks name="posts" blocks={POSTS} />
          </div>

          <div className="group">
            <h2>Page Builder</h2>
            <InlineBlocks name="builder" blocks={PAGE_BUILDER} />
          </div>
        </section>
        <style jsx>
          {`
            section {
              width: 100%;
              display: flex;
              justify-content: center;
              align-items: center;
              flex-direction: column;
              padding: 3rem;
            }

            div.group {
              margin-top: 2rem;
              padding: 1rem;
              width: 100%;
              border-bottom: 1px solid #ebebeb;
            }
          `}
        </style>
      </InlineForm>
    </Layout>
  )
}

const POSTS = {
  post: {
    template: {
      type: 'post',
      label: 'Post',
      fields: [{ name: 'summary', component: 'textarea' }],
      defaultItem: {
        title: 'Post #?',
        sumary: 'A new post summary.',
      },
    },
    Component({ index, data }) {
      return (
        <BlocksControls index={index} focusRing={{ offset: 8 }}>
          <div className="post">
            <h3>
              <InlineTextarea name="title" />
            </h3>
            {data.summary && <p>{data.summary}</p>}
          </div>
          <style jsx>{`
            h3:last-child {
              margin-bottom: 0;
            }
            p {
              margin-bottom: 0;
            }
            div.post {
              padding: 0.5rem 0;
              width: 100%;
            }
          `}</style>
        </BlocksControls>
      )
    },
  },
}

const COLORS = {
  color: {
    template: {
      type: 'color',
      label: 'Color',
      itemProps: item => ({
        label: `${item.name} – ${item.color}`,
      }),
      fields: [{ name: 'color', component: 'color' }],
      defaultItem: {
        name: 'Red',
        color: 'fff',
      },
    },
    Component({ index, data }) {
      return (
        <BlocksControls index={index}>
          <InlineTextarea name="name" />
          <p>{data.color}</p>
        </BlocksControls>
      )
    },
  },
}

/**
 * Outlined the columns pink and rows green for now
 * so we can get a better visual of the grid.
 */

const ROW = {
  template: {
    type: 'row',
    label: 'Row',
    defaultItem: {
      items: [],
    },
    fields: [],
  },
  Component({ index, data }) {
    return (
      <BlocksControls index={index}>
        <BlockPadding>
          <InlineBlocksRow
            name="items"
            blocks={{ col: COL, heading: HEADING, paragraph: PARAGRAPH }}
            direction="row"
          />
        </BlockPadding>
      </BlocksControls>
    )
  },
}

const BlockPadding = styled.div`
  padding: 0.5rem 0;
`

const InlineBlocksRow = styled(InlineBlocks)`
  background: lightpink;
  margin: 0;
  display: flex;
  flex-direction: row;
`

const InlineBlocksColumn = styled(InlineBlocks)`
  background: lightgreen;
  margin: 0;
  display: flex;
  flex-direction: column;
  height: 100%;
`

const COL = {
  template: {
    type: 'col',
    label: 'Col',
    defaultItem: {
      items: [],
    },
    fields: [],
  },
  Component({ index, data }) {
    return (
<<<<<<< HEAD
      <BlocksControls index={index} focusRing={{ offset: 0, borderRadius: 0 }}>
        <BlockPadding>
          <InlineBlocksColumn
            name="items"
            blocks={{ row: ROW, heading: HEADING, paragraph: PARAGRAPH }}
          />
        </BlockPadding>
      </BlocksControls>
=======
      <>
        <BlocksControls
          index={index}
          focusRing={{ offset: { x: -8, y: 10 }, borderRadius: 0 }}
        >
          <div className="col">
            <InlineBlocks
              name="items"
              blocks={{ row: ROW, heading: HEADING, paragraph: PARAGRAPH }}
            />
          </div>
        </BlocksControls>
        <style jsx>
          {`
            div.col {
              background: lightgreen;
              margin: 0 1rem;
              display: flex;
              flex-direction: column;
              height: 100%;
            }
          `}
        </style>
      </>
>>>>>>> 56b3dc7d
    )
  },
}

const HEADING = {
  template: {
    type: 'heading',
    label: 'Heading',
    defaultItem: {
      text: 'New Heading',
      color: 'black',
    },
    fields: [{ name: 'color', component: 'color' }],
  },
  Component({ index, data }) {
    return (
      <>
        <BlocksControls index={index}>
          <h3 className="block-heading">
            <InlineTextarea name="text" />
          </h3>
        </BlocksControls>
        <style jsx>
          {`
            h3.block-heading {
              color: ${data.color};
              padding: 0.5rem 0;
            }
          `}
        </style>
      </>
    )
  },
}

const PARAGRAPH = {
  template: {
    type: 'paragraph',
    label: 'Paragraph',
    defaultItem: {
      text: 'New Paragraph',
    },
    fields: [],
  },
  Component({ index, data }) {
    return (
      <>
        <BlocksControls index={index}>
          <p className="block-paragraph">
            <InlineTextarea name="text" />
          </p>
        </BlocksControls>
        <style jsx>
          {`
            p {
              padding: 0.5rem 0;
            }
          `}
        </style>
      </>
    )
  },
}

const PAGE_BUILDER = {
  row: ROW,
}<|MERGE_RESOLUTION|>--- conflicted
+++ resolved
@@ -19,7 +19,6 @@
 import {
   InlineForm,
   InlineGroup,
-  InlineGroupControls,
   InlineText,
   InlineTextarea,
   InlineBlocks,
@@ -313,16 +312,6 @@
   },
   Component({ index, data }) {
     return (
-<<<<<<< HEAD
-      <BlocksControls index={index} focusRing={{ offset: 0, borderRadius: 0 }}>
-        <BlockPadding>
-          <InlineBlocksColumn
-            name="items"
-            blocks={{ row: ROW, heading: HEADING, paragraph: PARAGRAPH }}
-          />
-        </BlockPadding>
-      </BlocksControls>
-=======
       <>
         <BlocksControls
           index={index}
@@ -347,7 +336,6 @@
           `}
         </style>
       </>
->>>>>>> 56b3dc7d
     )
   },
 }
