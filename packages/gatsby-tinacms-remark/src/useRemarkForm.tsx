/**

Copyright 2019 Forestry.io Inc

Licensed under the Apache License, Version 2.0 (the "License");
you may not use this file except in compliance with the License.
You may obtain a copy of the License at

    http://www.apache.org/licenses/LICENSE-2.0

Unless required by applicable law or agreed to in writing, software
distributed under the License is distributed on an "AS IS" BASIS,
WITHOUT WARRANTIES OR CONDITIONS OF ANY KIND, either express or implied.
See the License for the specific language governing permissions and
limitations under the License.

*/

import { FormOptions, Form } from '@tinacms/core'
import { useCMSForm, useCMS, useWatchFormValues } from 'react-tinacms'
import {
  ERROR_MISSING_REMARK_PATH,
  ERROR_MISSING_REMARK_RAW_MARKDOWN,
  ERROR_MISSING_REMARK_RAW_FRONTMATTER,
} from './errors'
import { useMemo } from 'react'
import { RemarkNode } from './remark-node'
import { toMarkdownString } from './to-markdown'
import { generateFields } from './generate-fields'
import * as React from 'react'
const matter = require('gray-matter')

export function useRemarkForm(
  markdownRemark: RemarkNode | null | undefined,
  formOverrrides: Partial<FormOptions<any>> = {}
<<<<<<< HEAD
) {
  console.log(markdownRemark)
=======
): [RemarkNode | null | undefined, Form | string | null | undefined] {
  /**
   * We're returning early here which means all the hooks called by this hook
   * violate the rules of hooks. In the case of the check for
   * `NODE_ENV === 'production'` this should be a non-issue because NODE_ENV
   * will never change at runtime.
   */
>>>>>>> f6f9aaf9
  if (!markdownRemark || process.env.NODE_ENV === 'production') {
    return [markdownRemark, null]
  }

  validateMarkdownRemark(markdownRemark)

  /* eslint-disable-next-line react-hooks/rules-of-hooks */
  const cms = useCMS()
  const label = formOverrrides.label || markdownRemark.frontmatter.title
  const id = markdownRemark.fileRelativePath
  const actions = formOverrrides.actions

  /**
   * The state of the RemarkForm, generated from the contents of the
   * Markdown file currently on disk. This state will contain any
   * un-committed changes in the Markdown file.
   */
  /* eslint-disable-next-line react-hooks/rules-of-hooks */
  const valuesOnDisk = useMemo(
    () => ({
      fileRelativePath: markdownRemark.fileRelativePath,
      frontmatter: markdownRemark.frontmatter,
      rawMarkdownBody: markdownRemark.rawMarkdownBody,
      rawFrontmatter: JSON.parse(markdownRemark.rawFrontmatter),
    }),
    [markdownRemark.rawFrontmatter, markdownRemark.rawMarkdownBody]
  )

  /**
   * The state of the RemarkForm, generated from the contents of the
   * Markdown file at the HEAD of this git branch.
   */
  /* eslint-disable-next-line react-hooks/rules-of-hooks */
  const [valuesInGit, setValuesInGit] = React.useState()
  /* eslint-disable-next-line react-hooks/rules-of-hooks */
  React.useEffect(() => {
    cms.api.git
      .show(id) // Load the contents of this file at HEAD
      .then((git: any) => {
        // Parse the content into the RemarkForm data structure and store it in state.
        const { content: rawMarkdownBody, data: rawFrontmatter } = matter(
          git.content
        )
        setValuesInGit({ ...valuesOnDisk, rawFrontmatter, rawMarkdownBody })
      })
      .catch((e: any) => {
        console.log('FAILED', e)
      })
  }, [id])

  /**
   * The list of Field definitions used to generate the form.
   */
  /* eslint-disable-next-line react-hooks/rules-of-hooks */
  const fields = React.useMemo(() => {
    let fields = formOverrrides.fields || generateFields(valuesOnDisk)
    fields = fields.map(field => {
      /**
       * Treat the field.name prefix `frontmatter` as an alias to
       * `rawFrontmatter`. This is to make defining fields more intuitive.
       */
      if (
        field.name === 'frontmatter' ||
        field.name.startsWith('frontmatter.')
      ) {
        return {
          ...field,
          name: field.name.replace('frontmatter', 'rawFrontmatter'),
        }
      }
      return field
    })

    return fields
  }, [formOverrrides.fields])

  /* eslint-disable-next-line react-hooks/rules-of-hooks */
  const [, form] = useCMSForm(
    {
      label,
      id,
      initialValues: valuesInGit,
      fields,
      onSubmit(data) {
        return cms.api.git.onSubmit!({
          files: [data.fileRelativePath],
          message: data.__commit_message || 'Tina commit',
          name: data.__commit_name,
          email: data.__commit_email,
        })
      },
      reset() {
        return cms.api.git.reset({ files: [id] })
      },
      actions,
    },
    // The Form will be updated if these values change.
    {
      label,
      fields,
      values: valuesOnDisk,
    }
  )

  /* eslint-disable-next-line react-hooks/rules-of-hooks */
  const writeToDisk = React.useCallback(formState => {
    cms.api.git.onChange!({
      fileRelativePath: formState.values.fileRelativePath,
      content: toMarkdownString(formState.values),
    })
  }, [])

  /* eslint-disable-next-line react-hooks/rules-of-hooks */
  useWatchFormValues(form, writeToDisk)

  return [markdownRemark, form]
}

/**
 * Throws an error if the MarkdownRemark node does not have the
 * fields required for editing.
 */
function validateMarkdownRemark(markdownRemark: RemarkNode) {
  if (typeof markdownRemark.fileRelativePath === 'undefined') {
    throw new Error(ERROR_MISSING_REMARK_PATH)
  }

  if (typeof markdownRemark.rawFrontmatter === 'undefined') {
    throw new Error(ERROR_MISSING_REMARK_RAW_FRONTMATTER)
  }

  if (typeof markdownRemark.rawMarkdownBody === 'undefined') {
    throw new Error(ERROR_MISSING_REMARK_RAW_MARKDOWN)
  }
}<|MERGE_RESOLUTION|>--- conflicted
+++ resolved
@@ -33,10 +33,6 @@
 export function useRemarkForm(
   markdownRemark: RemarkNode | null | undefined,
   formOverrrides: Partial<FormOptions<any>> = {}
-<<<<<<< HEAD
-) {
-  console.log(markdownRemark)
-=======
 ): [RemarkNode | null | undefined, Form | string | null | undefined] {
   /**
    * We're returning early here which means all the hooks called by this hook
@@ -44,7 +40,6 @@
    * `NODE_ENV === 'production'` this should be a non-issue because NODE_ENV
    * will never change at runtime.
    */
->>>>>>> f6f9aaf9
   if (!markdownRemark || process.env.NODE_ENV === 'production') {
     return [markdownRemark, null]
   }
