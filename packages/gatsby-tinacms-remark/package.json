--- conflicted
+++ resolved
@@ -41,12 +41,7 @@
     "@tinacms/form-builder": "^0.2.7",
     "gray-matter": "^4.0.2",
     "lodash.get": "^4.4.2",
-<<<<<<< HEAD
-    "tinacms": "^0.9.0"
-=======
-    "react-tinacms": "^0.9.1",
     "tinacms": "^0.9.1"
->>>>>>> f298d2eb
   },
   "peerDependencies": {
     "gatsby-transformer-remark": ">=2.6"
