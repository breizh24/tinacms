--- conflicted
+++ resolved
@@ -1,10 +1,6 @@
 {
   "name": "gatsby-tinacms-remark",
-<<<<<<< HEAD
-  "version": "0.8.4",
-=======
   "version": "0.8.5",
->>>>>>> b7c949ac
   "main": "index.js",
   "types": "src/index.d.ts",
   "license": "Apache-2.0",
@@ -39,25 +35,15 @@
   },
   "devDependencies": {
     "@tinacms/scripts": "^0.1.13",
-<<<<<<< HEAD
-    "gatsby-tinacms-git": "^0.5.5",
-    "tinacms": "^0.21.3"
-=======
     "gatsby-tinacms-git": "^0.5.6",
     "tinacms": "^0.22.0"
->>>>>>> b7c949ac
   },
   "dependencies": {
     "@types/js-yaml": "^3.12.3",
     "gray-matter": "^4.0.2",
     "js-yaml": "^3.13.1",
-<<<<<<< HEAD
-    "react-tinacms-editor": "^0.8.2",
-    "react-tinacms-inline": "^0.9.0",
-=======
     "react-tinacms-editor": "^0.8.3",
     "react-tinacms-inline": "^0.10.0",
->>>>>>> b7c949ac
     "slash": "^3.0.0"
   },
   "peerDependencies": {
