--- conflicted
+++ resolved
@@ -1,31 +1,7 @@
 import * as React from 'react'
 import { CMSContext } from '@forestryio/cms-react'
-<<<<<<< HEAD
-import {
-  SidebarProvider,
-  useSidebar,
-  TextInput,
-  TextAreaInput,
-  ColorPickerField,
-} from '@forestryio/xeditor-react'
-
-let cms = new CMS()
-cms.forms.addFieldPlugin({
-  name: 'text',
-  Component: TextInput,
-})
-cms.forms.addFieldPlugin({
-  name: 'textarea',
-  Component: TextAreaInput,
-})
-cms.forms.addFieldPlugin({
-  name: 'color',
-  Component: ColorPickerField,
-})
-=======
 import { SidebarProvider, useSidebar } from '@forestryio/xeditor-react'
 import { cms } from './index'
->>>>>>> 0eead52f
 
 export const wrapRootElement = ({ element }: any) => {
   return (
