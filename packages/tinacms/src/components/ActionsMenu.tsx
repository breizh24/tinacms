--- conflicted
+++ resolved
@@ -22,12 +22,7 @@
 import { padding, color, radius, font, shadow } from '@tinacms/styles'
 import { useState, FC } from 'react'
 import { Dismissible } from 'react-dismissible'
-<<<<<<< HEAD
-import { Form } from '@tinacms/core'
-=======
-import { useFrameContext } from './SyledFrame'
 import { Form } from '@tinacms/forms'
->>>>>>> 0fd16668
 
 export interface ActionsMenuProps {
   form: Form
