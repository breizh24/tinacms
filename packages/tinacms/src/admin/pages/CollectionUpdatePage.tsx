--- conflicted
+++ resolved
@@ -12,23 +12,12 @@
 */
 
 import { Form, FormBuilder, FormStatus } from '@tinacms/toolkit'
-<<<<<<< HEAD
 import GetCMS from '../components/GetCMS'
 import GetCollection from '../components/GetCollection'
-import { Link, useParams } from 'react-router-dom'
+import GetDocument from '../components/GetDocument'
 import React, { useMemo, useState } from 'react'
 import { TinaSchema, resolveForm } from '@tinacms/schema-tools'
-
-import GetDocument from '../components/GetDocument'
-=======
 import { Link, useNavigate, useParams } from 'react-router-dom'
-import React, { useMemo, useState } from 'react'
-import { TinaSchema, resolveForm } from '@tinacms/schema-tools'
-
-import GetCMS from '../components/GetCMS'
-import GetDocument from '../components/GetDocument'
-import GetDocumentFields from '../components/GetDocumentFields'
->>>>>>> da1969f1
 import { HiChevronRight } from 'react-icons/hi'
 import { LocalWarning } from '@tinacms/toolkit'
 import { PageWrapper } from '../components/Page'
