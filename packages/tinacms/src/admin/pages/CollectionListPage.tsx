--- conflicted
+++ resolved
@@ -27,16 +27,6 @@
   return (
     <GetCMS>
       {(cms: TinaCMS) => (
-<<<<<<< HEAD
-        <GetCollection cms={cms} collectionName={collectionName}>
-          {(collection: Collection) => (
-            <div className="px-6 py-14 h-screen overflow-y-auto flex justify-center">
-              <div className="max-w-screen-md w-full">
-                <div className="w-full flex justify-between items-end">
-                  <h3 className="text-3xl">{collection.label}</h3>
-                  <Link
-                    to={`${location.pathname}/create`}
-=======
         <GetCollection
           cms={cms}
           collectionName={collectionName}
@@ -47,63 +37,58 @@
             const documents = collection.documents.edges
 
             return (
-              <>
-                <div className="w-full flex justify-between items-end">
-                  <h3 className="text-4xl">{collection.label}</h3>
-                  <Link
-                    to={`${location.pathname}/new`}
->>>>>>> e63da1a8
-                    className="inline-flex items-center px-6 py-3 border border-transparent text-base leading-5 font-medium rounded-full text-white bg-blue-500 hover:bg-blue-600 focus:outline-none focus:shadow-outline-blue focus:border-blue-700 active:bg-blue-700 transition duration-150 ease-in-out"
-                  >
-                    Create New
-                  </Link>
+              <div className="px-6 py-14 h-screen overflow-y-auto flex justify-center">
+                <div className="max-w-screen-md w-full">
+                  <div className="w-full flex justify-between items-end">
+                    <h3 className="text-3xl">{collection.label}</h3>
+                    <Link
+                      to={`${location.pathname}/new`}
+                      className="inline-flex items-center px-6 py-3 border border-transparent text-base leading-5 font-medium rounded-full text-white bg-blue-500 hover:bg-blue-600 focus:outline-none focus:shadow-outline-blue focus:border-blue-700 active:bg-blue-700 transition duration-150 ease-in-out"
+                    >
+                      Create New
+                    </Link>
+                  </div>
+
+                  {totalCount > 0 && (
+                    <div className="mt-8 shadow overflow-hidden border-b border-gray-200 sm:rounded-lg">
+                      <table className="min-w-full">
+                        <tbody className="bg-white divide-y divide-gray-150">
+                          {documents.map((document) => (
+                            <tr key={document.node.sys.relativePath}>
+                              <td className="px-6 py-2 whitespace-nowrap">
+                                <Link
+                                  to={`${location.pathname}/${document.node.sys.filename}`}
+                                  className="text-blue-600 hover:text-blue-400 flex items-center gap-3"
+                                >
+                                  <BiEdit className="inline-block h-6 w-auto opacity-70" />{' '}
+                                  <span>
+                                    <span className="block text-xs text-gray-400 mb-1 uppercase">
+                                      Filename
+                                    </span>
+                                    <span className="h-5 leading-5 block whitespace-nowrap">
+                                      {document.node.sys.filename}
+                                    </span>
+                                  </span>
+                                </Link>
+                              </td>
+                              <td className="px-6 py-4 whitespace-nowrap">
+                                <span className="block text-xs text-gray-400 mb-1 uppercase">
+                                  Extension
+                                </span>
+                                <span className="h-5 leading-5 block text-sm font-medium text-gray-900">
+                                  {document.node.sys.extension}
+                                </span>
+                              </td>
+                            </tr>
+                          ))}
+                        </tbody>
+                      </table>
+                    </div>
+                  )}
                 </div>
-<<<<<<< HEAD
               </div>
-            </div>
-          )}
-=======
-
-                {totalCount > 0 && (
-                  <div className="mt-8 shadow overflow-hidden border-b border-gray-200 sm:rounded-lg">
-                    <table className="min-w-full">
-                      <tbody className="bg-white divide-y divide-gray-150">
-                        {documents.map((document) => (
-                          <tr key={document.node.sys.relativePath}>
-                            <td className="px-6 py-2 whitespace-nowrap">
-                              <Link
-                                to={`${location.pathname}/edit/${document.node.sys.filename}`}
-                                className="text-blue-600 hover:text-blue-400 flex items-center gap-3"
-                              >
-                                <BiEdit className="inline-block h-6 w-auto opacity-70" />{' '}
-                                <span>
-                                  <span className="block text-xs text-gray-400 mb-1 uppercase">
-                                    Filename
-                                  </span>
-                                  <span className="h-5 leading-5 block whitespace-nowrap">
-                                    {document.node.sys.filename}
-                                  </span>
-                                </span>
-                              </Link>
-                            </td>
-                            <td className="px-6 py-4 whitespace-nowrap">
-                              <span className="block text-xs text-gray-400 mb-1 uppercase">
-                                Extension
-                              </span>
-                              <span className="h-5 leading-5 block text-sm font-medium text-gray-900">
-                                {document.node.sys.extension}
-                              </span>
-                            </td>
-                          </tr>
-                        ))}
-                      </tbody>
-                    </table>
-                  </div>
-                )}
-              </>
             )
           }}
->>>>>>> e63da1a8
         </GetCollection>
       )}
     </GetCMS>
