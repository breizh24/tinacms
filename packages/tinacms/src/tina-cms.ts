--- conflicted
+++ resolved
@@ -32,23 +32,13 @@
 import GroupListFieldPlugin from './plugins/fields/GroupListFieldPlugin'
 import BlocksFieldPlugin from './plugins/fields/BlocksFieldPlugin'
 import { Form } from '@tinacms/forms'
-<<<<<<< HEAD
 import { MediaManager, MediaStore, MediaUploadOptions } from './media'
-=======
 import { Theme } from '@tinacms/styles'
->>>>>>> 10b46715
 
 export declare type SidebarPosition = 'fixed' | 'float' | 'displace' | 'overlay'
 
 export interface TinaCMSConfig extends CMSConfig {
-<<<<<<< HEAD
-  sidebar: {
-    hidden: boolean
-    position: SidebarPosition
-  }
-=======
   sidebar?: SidebarStateOptions
->>>>>>> 10b46715
 }
 
 export class TinaCMS extends CMS {
@@ -131,7 +121,15 @@
     this._isOpen = nextValue
     this.notifiySubscribers()
   }
-<<<<<<< HEAD
+
+  get hidden() {
+    return this._hidden
+  }
+
+  set hidden(nextValue: boolean) {
+    this._hidden = nextValue
+    this.notifiySubscribers()
+  }
 }
 
 class DummyMediaStore implements MediaStore {
@@ -143,15 +141,5 @@
       directory,
       filename: file.name,
     }))
-=======
-
-  get hidden() {
-    return this._hidden
-  }
-
-  set hidden(nextValue: boolean) {
-    this._hidden = nextValue
-    this.notifiySubscribers()
->>>>>>> 10b46715
   }
 }