--- conflicted
+++ resolved
@@ -1,13 +1,8 @@
-<<<<<<< HEAD
 /**
-=======
-import * as React from 'react'
-import styled, { createGlobalStyle, css } from 'styled-components'
->>>>>>> 7f4ea8ed
 
 Copyright 2019 Forestry.io Inc
 
-<<<<<<< HEAD
+
 Licensed under the Apache License, Version 2.0 (the "License");
 you may not use this file except in compliance with the License.
 You may obtain a copy of the License at
@@ -19,7 +14,6 @@
 WITHOUT WARRANTIES OR CONDITIONS OF ANY KIND, either express or implied.
 See the License for the specific language governing permissions and
 limitations under the License.
-
 */
 
 import * as React from 'react'
@@ -29,8 +23,6 @@
   theme: Theme
 }
 
-=======
->>>>>>> 7f4ea8ed
 export interface Theme {
   color: {
     primary: {
