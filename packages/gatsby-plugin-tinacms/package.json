{
  "name": "gatsby-plugin-tinacms",
  "main": "index.js",
<<<<<<< HEAD
  "version": "0.1.26",
=======
  "version": "0.1.27-alpha.1",
>>>>>>> 5375c2d4
  "license": "Apache-2.0",
  "files": [
    "index.js",
    "gatsby-browser.js",
    "gatsby-node.js",
    "gatsby-ssr.js",
    "errors.js",
    "assets",
    "markdownRemark"
  ],
  "keywords": [
    "tinacms",
    "cms",
    "gastby",
    "react"
  ],
  "bugs": {
    "url": "https://github.com/tinacms/tinacms/issues"
  },
  "repository": {
    "type": "git",
    "url": "https://github.com/tinacms/tinacms.git",
    "directory": "packages/gatsby-plugin-tinacms"
  },
  "scripts": {
    "watch": "tsc -w",
    "dev": "tsc",
    "build": "tsc",
    "docs": "npx typedoc"
  },
  "dependencies": {
<<<<<<< HEAD
    "tinacms": "^0.15.0"
=======
    "tinacms": "^0.16.0-alpha.1"
>>>>>>> 5375c2d4
  }
}<|MERGE_RESOLUTION|>--- conflicted
+++ resolved
@@ -1,11 +1,7 @@
 {
   "name": "gatsby-plugin-tinacms",
   "main": "index.js",
-<<<<<<< HEAD
-  "version": "0.1.26",
-=======
   "version": "0.1.27-alpha.1",
->>>>>>> 5375c2d4
   "license": "Apache-2.0",
   "files": [
     "index.js",
@@ -37,10 +33,6 @@
     "docs": "npx typedoc"
   },
   "dependencies": {
-<<<<<<< HEAD
-    "tinacms": "^0.15.0"
-=======
     "tinacms": "^0.16.0-alpha.1"
->>>>>>> 5375c2d4
   }
 }