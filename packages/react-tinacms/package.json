{
  "name": "react-tinacms",
<<<<<<< HEAD
  "version": "0.9.19-alpha.0",
=======
  "version": "0.9.19",
>>>>>>> bdfaa061
  "main": "build/index.js",
  "types": "build/index.d.ts",
  "license": "Apache-2.0",
  "files": [
    "build"
  ],
  "keywords": [
    "tinacms",
    "cms",
    "react"
  ],
  "bugs": {
    "url": "https://github.com/tinacms/tinacms/issues"
  },
  "repository": {
    "type": "git",
    "url": "https://github.com/tinacms/tinacms.git",
    "directory": "packages/react-tinacms"
  },
  "scripts": {
    "test": "jest --passWithNoTests",
    "watch": "tinacms-scripts watch",
    "dev": "tinacms-scripts dev",
    "build": "tinacms-scripts build",
    "docs": "npx typedoc"
  },
  "devDependencies": {
    "@tinacms/scripts": "^0.1.13"
  },
  "dependencies": {
<<<<<<< HEAD
    "tinacms": "^0.19.0-alpha.0"
=======
    "tinacms": "^0.18.4"
>>>>>>> bdfaa061
  }
}<|MERGE_RESOLUTION|>--- conflicted
+++ resolved
@@ -1,10 +1,6 @@
 {
   "name": "react-tinacms",
-<<<<<<< HEAD
-  "version": "0.9.19-alpha.0",
-=======
   "version": "0.9.19",
->>>>>>> bdfaa061
   "main": "build/index.js",
   "types": "build/index.d.ts",
   "license": "Apache-2.0",
@@ -35,10 +31,6 @@
     "@tinacms/scripts": "^0.1.13"
   },
   "dependencies": {
-<<<<<<< HEAD
-    "tinacms": "^0.19.0-alpha.0"
-=======
     "tinacms": "^0.18.4"
->>>>>>> bdfaa061
   }
 }