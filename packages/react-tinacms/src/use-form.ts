/**

Copyright 2019 Forestry.io Inc

Licensed under the Apache License, Version 2.0 (the "License");
you may not use this file except in compliance with the License.
You may obtain a copy of the License at

    http://www.apache.org/licenses/LICENSE-2.0

Unless required by applicable law or agreed to in writing, software
distributed under the License is distributed on an "AS IS" BASIS,
WITHOUT WARRANTIES OR CONDITIONS OF ANY KIND, either express or implied.
See the License for the specific language governing permissions and
limitations under the License.

*/

import { FormOptions, Form, Field } from '@tinacms/core'
import * as React from 'react'
import { useCMS } from './use-cms'

interface WatchableFormValue {
  values: any
  label: FormOptions<any>['label']
  fields: FormOptions<any>['fields']
}

export function useCMSForm<FormShape = any>(
  options: FormOptions<any>,
  watch: Partial<WatchableFormValue> = {}
): [FormShape, Form | undefined] {
  /**
   * We're returning early here which means all the hooks called by this hook
   * violate the rules of hooks. In the case of the check for
   * `NODE_ENV === 'production'` this should be a non-issue because NODE_ENV
   * will never change at runtime.
   */
  if (process.env.NODE_ENV === 'production') {
    return [options.initialValues, undefined]
  }

  /* eslint-disable-next-line react-hooks/rules-of-hooks */
  const cms = useCMS()
  /* eslint-disable-next-line react-hooks/rules-of-hooks */
  const [form, setForm] = React.useState<Form | undefined>()
  /* eslint-disable-next-line react-hooks/rules-of-hooks */
  const [, setValues] = React.useState(options.initialValues)

  /* eslint-disable-next-line react-hooks/rules-of-hooks */
  React.useEffect(
    function createForm() {
      if (!options.initialValues) return
      const form = cms.forms.createForm(options)
      setForm(form)
      const unsubscribe = form.subscribe(
        form => {
          setValues(form.values)
        },
        { values: true }
      )

      return () => {
        unsubscribe()
        if (form) {
          cms.forms.removeForm(form.id)
        }
      }
    },
    [options.id, !!options.initialValues]
  )

  /* eslint-disable-next-line react-hooks/rules-of-hooks */
  useUpdateFormFields(watch.fields, form)
  /* eslint-disable-next-line react-hooks/rules-of-hooks */
  useUpdateFormLabel(watch.label, form)
  /* eslint-disable-next-line react-hooks/rules-of-hooks */
  useUpdateFormValues(watch.values, form)

  return [form ? form.values : options.initialValues, form]
}

/**
 * A React Hook that update's the `Form` if `fields` are changed.
 *
 * This hook is useful when dynamically creating fields, or updating
 * them via hot module replacement.
 */
function useUpdateFormFields(fields?: Field[], form?: Form) {
  React.useEffect(() => {
    if (!form || typeof fields === 'undefined') return
    form.updateFields(fields)
  }, [form, fields])
}

/**
 * A React Hook that update's the `Form` if the `label` is changed.
 *
 * This hook is useful when dynamically creating creating the label,
 * or updating it via hot module replacement.
 */
function useUpdateFormLabel(label?: string, form?: Form) {
  React.useEffect(() => {
    if (!form || typeof label === 'undefined') return
    form.label = label
  }, [form, label])
}

/**
 * Updates the Form with new values.
 *
 * Only updates fields that are:
 *
 * 1. registered with the form
 * 2. not currently [active](https://final-form.org/docs/final-form/types/FieldState#active)
 *
 * This hook is useful when the form must be kept in sync with the data source.
 */
<<<<<<< HEAD
function updateFormValues(values: any, form?: Form) {
=======
function useUpdateFormValues(values: any, form?: Form) {
>>>>>>> f6f9aaf9
  React.useEffect(() => {
    if (!form || typeof values === 'undefined') return
    form.updateValues(values)
  }, [form, values])
}
<|MERGE_RESOLUTION|>--- conflicted
+++ resolved
@@ -116,13 +116,9 @@
  *
  * This hook is useful when the form must be kept in sync with the data source.
  */
-<<<<<<< HEAD
-function updateFormValues(values: any, form?: Form) {
-=======
 function useUpdateFormValues(values: any, form?: Form) {
->>>>>>> f6f9aaf9
   React.useEffect(() => {
     if (!form || typeof values === 'undefined') return
     form.updateValues(values)
   }, [form, values])
-}
+}