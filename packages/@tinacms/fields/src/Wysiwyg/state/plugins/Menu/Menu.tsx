--- conflicted
+++ resolved
@@ -91,38 +91,9 @@
 export const Menu = (props: Props) => {
   const { view, bottom = false, theme, sticky = true } = props
   const [menuFixed, setMenuFixed] = useState(false)
-<<<<<<< HEAD
   const isBrowser = typeof window !== `undefined`
   const menuRef: any = useRef<HTMLDivElement>(null)
   const [menuBoundingBox, setMenuBoundingBox] = useState<any>(null)
-=======
-  const [menuOffset, setMenuOffset] = useState(0)
-  const [menuWidth, setMenuWidth] = useState()
-  const menuRef: any = useRef()
-
-  const handleScroll = () => {
-    if (!menuRef.current) return
-    // Need to know the Y coord of the bottom of the div that contains the text
-    const textAreaBottom =
-      menuRef.current.parentElement.nextSibling.offsetHeight + menuOffset
-
-    if (
-      window.scrollY > menuOffset &&
-      window.scrollY < textAreaBottom &&
-      !menuFixed
-    ) {
-      // Need to remember the menu original position and width
-      setMenuOffset(menuRef.current.offsetTop)
-      setMenuWidth(menuRef.current.offsetWidth)
-      setMenuFixed(true)
-    } else if (
-      (window.scrollY < menuOffset || window.scrollY > textAreaBottom) &&
-      menuFixed
-    ) {
-      setMenuFixed(false)
-    }
-  }
->>>>>>> 3619c2bf
 
   useEffect(() => {
     if (menuRef.current && sticky) {
