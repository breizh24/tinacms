/**

Copyright 2019 Forestry.io Inc

Licensed under the Apache License, Version 2.0 (the "License");
you may not use this file except in compliance with the License.
You may obtain a copy of the License at

    http://www.apache.org/licenses/LICENSE-2.0

Unless required by applicable law or agreed to in writing, software
distributed under the License is distributed on an "AS IS" BASIS,
WITHOUT WARRANTIES OR CONDITIONS OF ANY KIND, either express or implied.
See the License for the specific language governing permissions and
limitations under the License.

*/

import React, { useState, useRef, useEffect } from 'react'
import { EditorView } from 'prosemirror-view'
import debounce from 'lodash/debounce'
import styled from 'styled-components'
import { TinaReset, radius, color, font } from '@tinacms/styles'

import { findElementOffsetTop, findElementOffsetLeft } from '../../../../utils'
import { imagePluginKey } from '../../Image'
import { NodeSelection } from 'prosemirror-state'
import { Mark } from 'prosemirror-model'

interface FloatingImageMenu {
  view: EditorView
}

export default (props: FloatingImageMenu) => {
  const { view } = props
  const { selectedImage } = imagePluginKey.getState(view.state)
  if (!selectedImage) return null
  const { node, pos } = selectedImage
  const { link } = view.state.schema.marks
  const linkMark = node.marks.find((mark: Mark) => mark.type === link)
  const [title, setTitle] = useState(node.attrs.title)
  const [alt, setAlt] = useState(node.attrs.alt)
  const [linkTitle, setLinkTitle] = useState(linkMark && linkMark.attrs.title)
  const [linkSrc, setLinkSrc] = useState(linkMark && linkMark.attrs.href)
  const { top, left } = view.coordsAtPos(pos)
  const [modalTop, setModalTop] = useState(top)
  const [modalLeft, setModalLeft] = useState(left)
  const wrapperRef = useRef() as React.MutableRefObject<HTMLElement>
  const imageRef = useRef() as React.MutableRefObject<HTMLImageElement>
  const [linked, toggleLinked] = useState(!!linkMark)

  function positionImage(scroll?: boolean) {
    const image = document.getElementsByClassName('tina-selected-image')[0]
    if (image && (imageRef.current !== image || scroll) && wrapperRef.current) {
      imageRef.current = image as any
      const wrapperDimensions = wrapperRef.current.getBoundingClientRect()
      setModalLeft(
        image.clientWidth / 2 +
          findElementOffsetLeft(image as HTMLElement) -
          wrapperDimensions.width / 2
      )
      setModalTop(findElementOffsetTop(image as HTMLElement))
    }
  }

  useEffect(() => {
    const debouncedPositionImage = debounce(() => positionImage(true), 10)
    window.addEventListener('scroll', debouncedPositionImage)
    return () => {
      window.removeEventListener('scroll', debouncedPositionImage)
    }
  })

  useEffect(() => {
    setTitle(node.attrs.title)
    setAlt(node.attrs.alt)
  }, [selectedImage.node])

  useEffect(positionImage)

  const updateNodeAttrs = () => {
    const { dispatch, state } = view
    const { image } = state.schema.nodes
    const { link } = state.schema.marks
    const { tr } = state
    if (linked && (linkSrc || linkTitle)) {
      tr.addMark(pos, pos + 1, link.create({ href: linkSrc, title: linkTitle }))
    } else {
      tr.removeMark(pos, pos + 1, link)
    }
    tr.setNodeMarkup(pos, image, {
      ...node.attrs,
      alt,
      title,
    }).setSelection(new NodeSelection(tr.doc.resolve(pos)))
    dispatch(tr)
    view.focus()
    closeImageSettings()
  }

  const closeImageSettings = () => {
    const { dispatch, state } = view
    dispatch(state.tr.setMeta('image_clicked', false))
    setTitle('')
    setAlt('')
  }

  return (
    <TinaReset>
      <LinkPopup top={modalTop} left={modalLeft} ref={wrapperRef}>
        <LinkLabel>Title</LinkLabel>
        <LinkInput
          placeholder="Enter Title"
          type={'text'}
          value={title}
          onChange={evt => setTitle(evt.target.value)}
        />
        <LinkLabel>Alt</LinkLabel>
        <LinkInput
          placeholder="Enter Alt Text"
          autoFocus
          type={'text'}
          value={alt}
          onChange={evt => setAlt(evt.target.value)}
        />
<<<<<<< HEAD
        <input
          type="checkbox"
          checked={linked}
          onChange={() => {
            toggleLinked(!linked)
            if (!linked) {
              setLinkTitle('')
              setLinkSrc('')
            }
          }}
        />
        Linked
=======
        <ToggleElement>
          <ToggleInput
            id="toggleImageLink"
            onChange={() => {
              toggleLinked(!linked)
              if (!linked) {
                setLinkTitle('')
                setLinkSrc('')
              }
            }}
            type="checkbox"
          />
          <ToggleLabel htmlFor="toggleImageLink" role="switch">
            Insert Link
            <ToggleSwitch checked={linked}>
              <span></span>
            </ToggleSwitch>
          </ToggleLabel>
        </ToggleElement>
>>>>>>> dd16ff7d
        {linked && (
          <>
            <LinkLabel>Link Title</LinkLabel>
            <LinkInput
              placeholder="Enter Link Title"
              autoFocus
              type={'text'}
              value={linkTitle}
              onChange={evt => setLinkTitle(evt.target.value)}
            />
            <LinkLabel>Link URL</LinkLabel>
            <LinkInput
              placeholder="Enter Link URL"
              type={'text'}
              value={linkSrc}
              onChange={evt => setLinkSrc(evt.target.value)}
            />
          </>
        )}
        <LinkActions>
          <CancelLink onClick={closeImageSettings}>Cancel</CancelLink>
          <SaveLink onClick={updateNodeAttrs}>Save</SaveLink>
        </LinkActions>
      </LinkPopup>
    </TinaReset>
  )
}

const LinkPopup = styled.span<{
  left: number
  top: number
}>`
  background-color: #f6f6f9;
  position: absolute;
  border-radius: ${radius('small')};
  border: 1px solid ${color.grey(2)};
  filter: drop-shadow(0px 4px 8px rgba(48, 48, 48, 0.1))
    drop-shadow(0px 2px 3px rgba(0, 0, 0, 0.12));
  transform-origin: 50% 0;
  overflow: visible;
  padding: 12px;
  z-index: 10;
  width: 16rem;
  left: ${({ left }) => `${left}px`};
  top: ${({ top }) => `${top}px`};
`

const LinkLabel = styled.label`
  display: block;
  font-size: ${font.size(1)};
  font-weight: 600;
  letter-spacing: 0.01em;
  color: ${color.grey(8)};
  margin-bottom: 3px;
`

const LinkInput = styled.input`
  position: relative;
  background-color: white;
  border-radius: ${radius('small')};
  font-size: ${font.size(1)};
  line-height: 1.35;
  transition: all 85ms ease-out;
  padding: 8px 12px;
  border: 1px solid ${color.grey(2)};
  width: 100%;
  margin: 0 0 8px 0;
  outline: none;
  box-shadow: 0 0 0 2px transparent;

  &:hover {
    box-shadow: 0 0 0 2px ${color.grey(3)};
  }

  &:focus {
    box-shadow: 0 0 0 2px #0084ff;
  }

  &::placeholder {
    font-size: ${font.size(2)};
    color: #cfd3d7;
  }
`

const LinkActions = styled.div`
  display: flex;
  justify-content: flex-end;
  padding-top: 4px;
`

const SaveLink = styled.button`
  text-align: center;
  border: 0;
  border-radius: ${radius()};
  box-shadow: 0px 2px 3px rgba(0, 0, 0, 0.12);
  background-color: #0084ff;
  color: white;
  font-weight: 500;
  cursor: pointer;
  transition: all 85ms ease-out;
  font-size: ${font.size(0)};
  padding: 8px 20px;
  margin-left: 8px;
  &:hover {
    background-color: #2296fe;
  }
  &:active {
    background-color: #0574e4;
  }
`

const CancelLink = styled(SaveLink)`
  background-color: white;
  border: 1px solid ${color.grey(2)};
  color: #0084ff;
  &:hover {
    background-color: #f6f6f9;
    opacity: 1;
  }
`

const ToggleElement = styled.div`
  display: block;
  position: relative;
  margin: 0 0 0.5rem 0;
`

const ToggleLabel = styled.label<{ disabled?: boolean }>`
  background: none;
  color: inherit;
  padding: 0;
  opacity: ${props => (props.disabled ? '0.4' : '1')};
  outline: none;
  height: 28px;
  pointer-events: ${props => (props.disabled ? 'none' : 'inherit')};
  font-size: ${font.size(1)};
  font-weight: 600;
  letter-spacing: 0.01em;
  line-height: 1.35;
  color: ${color.grey(8)};
`

const ToggleSwitch = styled.div<{ checked: boolean }>`
  position: relative;
  width: 48px;
  height: 28px;
  border-radius: ${radius()};
  background-color: white;
  border: 1px solid ${color.grey(2)};
  pointer-events: none;
  margin-left: -2px;
  span {
    position: absolute;
    border-radius: ${radius()};
    left: 2px;
    top: 50%;
    width: calc(28px - 6px);
    height: calc(28px - 6px);
    background: ${p => (p.checked ? color.primary() : color.grey(3))};
    transform: translate3d(${p => (p.checked ? '20px' : '0')}, -50%, 0);
    transition: all 150ms ease-out;
  }
`

const ToggleInput = styled.input`
  position: absolute;
  left: 0;
  top: 0;
  width: 48px;
  height: 28px;
  opacity: 0;
  margin: 0;
  cursor: ${props => (props.disabled ? 'not-allowed' : 'pointer')};
`<|MERGE_RESOLUTION|>--- conflicted
+++ resolved
@@ -123,20 +123,6 @@
           value={alt}
           onChange={evt => setAlt(evt.target.value)}
         />
-<<<<<<< HEAD
-        <input
-          type="checkbox"
-          checked={linked}
-          onChange={() => {
-            toggleLinked(!linked)
-            if (!linked) {
-              setLinkTitle('')
-              setLinkSrc('')
-            }
-          }}
-        />
-        Linked
-=======
         <ToggleElement>
           <ToggleInput
             id="toggleImageLink"
@@ -156,7 +142,6 @@
             </ToggleSwitch>
           </ToggleLabel>
         </ToggleElement>
->>>>>>> dd16ff7d
         {linked && (
           <>
             <LinkLabel>Link Title</LinkLabel>
