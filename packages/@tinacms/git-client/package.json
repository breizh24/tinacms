--- conflicted
+++ resolved
@@ -1,10 +1,6 @@
 {
   "name": "@tinacms/git-client",
-<<<<<<< HEAD
-  "version": "0.5.0",
-=======
   "version": "0.6.0-alpha.1",
->>>>>>> 5375c2d4
   "main": "build/index.js",
   "types": "build/index.d.ts",
   "license": "Apache-2.0",
@@ -33,13 +29,8 @@
     "docs": "npx typedoc"
   },
   "devDependencies": {
-<<<<<<< HEAD
-    "@tinacms/scripts": "^0.1.12",
-    "tinacms": "^0.15.0"
-=======
     "@tinacms/scripts": "^0.1.13-alpha.0",
     "tinacms": "^0.16.0-alpha.1"
->>>>>>> 5375c2d4
   },
   "peerDependencies": {
     "tinacms": ">=0.15"
