--- conflicted
+++ resolved
@@ -1,10 +1,6 @@
 {
   "name": "@tinacms/browser-storage-client",
-<<<<<<< HEAD
-  "version": "1.0.8",
-=======
   "version": "1.0.9",
->>>>>>> b7c949ac
   "description": "A TinaCMS adapter for backing up form data in browser storage",
   "main": "dist/index.js",
   "license": "Apache-2.0",
@@ -22,13 +18,8 @@
     "lodash.get": "^4.4.2"
   },
   "devDependencies": {
-<<<<<<< HEAD
-    "@tinacms/forms": "^0.6.1",
-    "@tinacms/react-core": "^0.3.1",
-=======
     "@tinacms/forms": "^0.6.2",
     "@tinacms/react-core": "^0.3.2",
->>>>>>> b7c949ac
     "@tinacms/scripts": "^0.1.13"
   }
 }