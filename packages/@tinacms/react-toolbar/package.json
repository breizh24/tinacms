{
  "name": "@tinacms/react-toolbar",
<<<<<<< HEAD
  "version": "0.2.1",
=======
  "version": "0.3.0",
>>>>>>> b7c949ac
  "main": "build/index.js",
  "types": "build/index.d.ts",
  "license": "Apache-2.0",
  "files": [
    "build"
  ],
  "keywords": [
    "tinacms",
    "cms",
    "react",
    "forms"
  ],
  "bugs": {
    "url": "https://github.com/tinacms/tinacms/issues"
  },
  "repository": {
    "type": "git",
    "url": "https://github.com/tinacms/tinacms.git",
    "directory": "packages/@tinacms/react-toolbar"
  },
  "scripts": {
    "test": "jest --passWithNoTests",
    "watch": "tinacms-scripts watch",
    "dev": "tinacms-scripts dev",
    "build": "tinacms-scripts build",
    "docs": "npx typedoc"
  },
  "dependencies": {
    "@tinacms/core": "^0.10.0",
<<<<<<< HEAD
    "@tinacms/fields": "^0.12.1",
    "@tinacms/forms": "^0.6.1",
    "react-dismissible": "^1.3.0"
  },
  "devDependencies": {
    "@tinacms/form-builder": "^0.3.6",
    "@tinacms/icons": "^0.14.0",
    "@tinacms/react-core": "^0.3.1",
    "@tinacms/react-forms": "^0.2.1",
    "@tinacms/react-modals": "^0.1.10",
    "@tinacms/react-screens": "^0.1.9",
    "@tinacms/scripts": "^0.1.13",
    "@tinacms/styles": "^0.5.1"
=======
    "@tinacms/fields": "^0.12.2",
    "@tinacms/forms": "^0.6.2",
    "react-dismissible": "^1.3.0"
  },
  "devDependencies": {
    "@tinacms/form-builder": "^0.3.7",
    "@tinacms/icons": "^0.14.0",
    "@tinacms/react-core": "^0.3.2",
    "@tinacms/react-forms": "^0.2.2",
    "@tinacms/react-modals": "^0.1.11",
    "@tinacms/react-screens": "^0.1.10",
    "@tinacms/scripts": "^0.1.13",
    "@tinacms/styles": "^0.5.2"
>>>>>>> b7c949ac
  },
  "peerDependencies": {
    "@tinacms/form-builder": ">=0.3",
    "@tinacms/icons": ">=0.8",
    "@tinacms/react-core": ">=0.2.10",
    "@tinacms/react-forms": ">=0.1",
    "@tinacms/react-modals": ">=0.1",
    "@tinacms/react-screens": ">=0.1",
    "@tinacms/styles": ">=0.4",
    "prop-types": ">=15",
    "react": ">=16.8",
    "styled-components": ">=4.1"
  }
}<|MERGE_RESOLUTION|>--- conflicted
+++ resolved
@@ -1,10 +1,6 @@
 {
   "name": "@tinacms/react-toolbar",
-<<<<<<< HEAD
-  "version": "0.2.1",
-=======
   "version": "0.3.0",
->>>>>>> b7c949ac
   "main": "build/index.js",
   "types": "build/index.d.ts",
   "license": "Apache-2.0",
@@ -34,21 +30,6 @@
   },
   "dependencies": {
     "@tinacms/core": "^0.10.0",
-<<<<<<< HEAD
-    "@tinacms/fields": "^0.12.1",
-    "@tinacms/forms": "^0.6.1",
-    "react-dismissible": "^1.3.0"
-  },
-  "devDependencies": {
-    "@tinacms/form-builder": "^0.3.6",
-    "@tinacms/icons": "^0.14.0",
-    "@tinacms/react-core": "^0.3.1",
-    "@tinacms/react-forms": "^0.2.1",
-    "@tinacms/react-modals": "^0.1.10",
-    "@tinacms/react-screens": "^0.1.9",
-    "@tinacms/scripts": "^0.1.13",
-    "@tinacms/styles": "^0.5.1"
-=======
     "@tinacms/fields": "^0.12.2",
     "@tinacms/forms": "^0.6.2",
     "react-dismissible": "^1.3.0"
@@ -62,7 +43,6 @@
     "@tinacms/react-screens": "^0.1.10",
     "@tinacms/scripts": "^0.1.13",
     "@tinacms/styles": "^0.5.2"
->>>>>>> b7c949ac
   },
   "peerDependencies": {
     "@tinacms/form-builder": ">=0.3",
