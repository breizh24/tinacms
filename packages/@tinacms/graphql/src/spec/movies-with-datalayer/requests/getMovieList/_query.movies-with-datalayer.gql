--- conflicted
+++ resolved
@@ -1,4 +1,3 @@
-<<<<<<< HEAD
 query {
   movieConnection (filter: { archived: { eq: true } }) {
     edges {
@@ -164,10 +163,6 @@
     }
   },
   moviesBySofiasParent: movieConnection(sort: "director", filter: { director: { director: { relatives: { child: { relative: { name: { eq: "Sofia Coppolla" } } } } } } }) {
-=======
-{
-  getMovieList(filter: { archived: { eq: true } }) {
->>>>>>> da1969f1
     edges {
       node {
         id
