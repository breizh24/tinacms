--- conflicted
+++ resolved
@@ -1,16 +1,9 @@
 {
   "version": {
-<<<<<<< HEAD
-    "fullVersion": "0.59.1",
-    "major": "0",
-    "minor": "59",
-    "patch": "1"
-=======
     "fullVersion": "0.59.2",
     "major": "0",
     "minor": "59",
     "patch": "2"
->>>>>>> 81676fd5
   },
   "meta": {},
   "collections": [
@@ -27,11 +20,7 @@
               "name": "name",
               "label": "Name",
               "type": "string",
-              "namespace": [
-                "author",
-                "author",
-                "name"
-              ]
+              "namespace": ["author", "author", "name"]
             },
             {
               "name": "socialMedia",
@@ -43,46 +32,23 @@
                   "type": "string",
                   "name": "platform",
                   "label": "Platform",
-                  "options": [
-                    "twitter",
-                    "facebook",
-                    "instagram"
-                  ],
-                  "namespace": [
-                    "author",
-                    "author",
-                    "socialMedia",
-                    "platform"
-                  ]
+                  "options": ["twitter", "facebook", "instagram"],
+                  "namespace": ["author", "author", "socialMedia", "platform"]
                 },
                 {
                   "name": "handle",
                   "label": "Handle",
                   "type": "string",
-                  "namespace": [
-                    "author",
-                    "author",
-                    "socialMedia",
-                    "handle"
-                  ]
+                  "namespace": ["author", "author", "socialMedia", "handle"]
                 }
               ],
-              "namespace": [
-                "author",
-                "author",
-                "socialMedia"
-              ]
+              "namespace": ["author", "author", "socialMedia"]
             }
           ],
-          "namespace": [
-            "author",
-            "author"
-          ]
+          "namespace": ["author", "author"]
         }
       ],
-      "namespace": [
-        "author"
-      ]
+      "namespace": ["author"]
     },
     {
       "label": "Post",
@@ -97,46 +63,27 @@
               "type": "string",
               "label": "Title",
               "name": "title",
-              "namespace": [
-                "post",
-                "post",
-                "title"
-              ]
+              "namespace": ["post", "post", "title"]
             },
             {
               "type": "string",
               "label": "Body",
               "isBody": true,
               "name": "body",
-              "namespace": [
-                "post",
-                "post",
-                "body"
-              ]
+              "namespace": ["post", "post", "body"]
             },
             {
               "type": "reference",
               "label": "Author",
               "name": "author",
-              "collections": [
-                "author"
-              ],
-              "namespace": [
-                "post",
-                "post",
-                "author"
-              ]
+              "collections": ["author"],
+              "namespace": ["post", "post", "author"]
             }
           ],
-          "namespace": [
-            "post",
-            "post"
-          ]
+          "namespace": ["post", "post"]
         }
       ],
-      "namespace": [
-        "post"
-      ]
+      "namespace": ["post"]
     },
     {
       "label": "Page",
@@ -147,10 +94,7 @@
           "type": "string",
           "label": "Title",
           "name": "title",
-          "namespace": [
-            "page",
-            "title"
-          ]
+          "namespace": ["page", "title"]
         },
         {
           "type": "object",
@@ -161,37 +105,22 @@
               "type": "string",
               "name": "seoTitle",
               "label": "SEO Title",
-              "namespace": [
-                "page",
-                "seo",
-                "seoTitle"
-              ]
+              "namespace": ["page", "seo", "seoTitle"]
             },
             {
               "type": "image",
               "name": "ogImage",
               "label": "Open Graph Image",
-              "namespace": [
-                "page",
-                "seo",
-                "ogImage"
-              ]
+              "namespace": ["page", "seo", "ogImage"]
             },
             {
               "type": "string",
               "name": "ogDescription",
               "label": "Open Graph Description",
-              "namespace": [
-                "page",
-                "seo",
-                "ogDescription"
-              ]
+              "namespace": ["page", "seo", "ogDescription"]
             }
           ],
-          "namespace": [
-            "page",
-            "seo"
-          ]
+          "namespace": ["page", "seo"]
         },
         {
           "type": "object",
@@ -207,30 +136,16 @@
                   "type": "string",
                   "label": "Description",
                   "name": "description",
-                  "namespace": [
-                    "page",
-                    "blocks",
-                    "hero",
-                    "description"
-                  ]
+                  "namespace": ["page", "blocks", "hero", "description"]
                 },
                 {
                   "type": "image",
                   "label": "Background Image",
                   "name": "backgroundImage",
-                  "namespace": [
-                    "page",
-                    "blocks",
-                    "hero",
-                    "backgroundImage"
-                  ]
+                  "namespace": ["page", "blocks", "hero", "backgroundImage"]
                 }
               ],
-              "namespace": [
-                "page",
-                "blocks",
-                "hero"
-              ]
+              "namespace": ["page", "blocks", "hero"]
             },
             {
               "label": "Call to Action",
@@ -240,12 +155,7 @@
                   "type": "string",
                   "label": "CTA Text",
                   "name": "ctaText",
-                  "namespace": [
-                    "page",
-                    "blocks",
-                    "cta",
-                    "ctaText"
-                  ]
+                  "namespace": ["page", "blocks", "cta", "ctaText"]
                 },
                 {
                   "type": "string",
@@ -261,30 +171,16 @@
                       "value": "flat"
                     }
                   ],
-                  "namespace": [
-                    "page",
-                    "blocks",
-                    "cta",
-                    "ctaStyle"
-                  ]
+                  "namespace": ["page", "blocks", "cta", "ctaStyle"]
                 }
               ],
-              "namespace": [
-                "page",
-                "blocks",
-                "cta"
-              ]
+              "namespace": ["page", "blocks", "cta"]
             }
           ],
-          "namespace": [
-            "page",
-            "blocks"
-          ]
+          "namespace": ["page", "blocks"]
         }
       ],
-      "namespace": [
-        "page"
-      ]
+      "namespace": ["page"]
     }
   ]
 }