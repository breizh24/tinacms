--- conflicted
+++ resolved
@@ -13,26 +13,19 @@
 
 import _ from 'lodash'
 import fs from 'fs-extra'
-import path from 'path'
 import { print, OperationDefinitionNode } from 'graphql'
 import type { FragmentDefinitionNode, FieldDefinitionNode } from 'graphql'
 
 import { astBuilder, NAMER } from './ast-builder'
 import { sequential } from './util'
-import { parseFile } from './database/util'
 import { createBuilder } from './builder'
 import { createSchema } from './schema'
 import { extractInlineTypes } from './ast-builder'
 import path from 'path'
 
-<<<<<<< HEAD
-import { FieldDefinitionNode } from 'graphql'
-=======
->>>>>>> 5b625e28
 import type { Builder } from './builder'
 import type { TinaSchema } from './schema'
 import { Database } from './database'
-import { TinaField } from '..'
 
 // @ts-ignore: FIXME: check that cloud schema is what it says it is
 export const indexDB = async ({
@@ -51,13 +44,8 @@
     experimentalData,
   })
   const graphQLSchema = await _buildSchema(builder, tinaSchema)
-<<<<<<< HEAD
   // @ts-ignore
   await database.indexData({ experimentalData, graphQLSchema, tinaSchema })
-=======
-
-  await database.put('_graphql', graphQLSchema)
-  await database.put('_schema', tinaSchema.schema)
 
   await _buildFragments(builder, tinaSchema)
   await _buildQueries(builder, tinaSchema)
@@ -134,7 +122,6 @@
   //   path.join(fragPath, 'queries.json'),
   //   JSON.stringify(queryDoc, null, 2)
   // )
->>>>>>> 5b625e28
 }
 
 const _buildSchema = async (builder: Builder, tinaSchema: TinaSchema) => {
