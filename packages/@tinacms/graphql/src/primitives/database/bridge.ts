--- conflicted
+++ resolved
@@ -16,7 +16,6 @@
 import path from 'path'
 import normalize from 'normalize-path'
 
-
 /**
  * This is the bridge from whatever datasource we need for I/O.
  * The basic example here is for the filesystem, one is needed
@@ -27,16 +26,14 @@
   constructor(rootPath: string) {
     this.rootPath = rootPath || ''
   }
-<<<<<<< HEAD
   public async glob(pattern: string) {
-    const items = await fg(path.join(this.rootPath, pattern, '**/*'), {
-=======
-  public glob = async (pattern: string) => {
     const basePath = path.join(this.rootPath, ...pattern.split('/'))
-    const items = await fg( path.join(basePath, '**','/*').replace(/\\/g, '/'), {
->>>>>>> b277641d
-      dot: true,
-    })
+    const items = await fg(
+      path.join(basePath, '**', '/*').replace(/\\/g, '/'),
+      {
+        dot: true,
+      }
+    )
     const posixRootPath = normalize(this.rootPath)
     return items.map((item) => {
       return item.replace(posixRootPath, '').replace(/^\/|\/$/g, '')
