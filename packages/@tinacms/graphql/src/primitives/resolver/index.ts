--- conflicted
+++ resolved
@@ -457,24 +457,12 @@
       case 'image':
         accumulator[field.name] = value
         break
-<<<<<<< HEAD
-      case 'reference':
-        if (resolveRef) {
-          const tempVal = await this.getDocument(value)
-          delete tempVal.dataJSON
-          delete tempVal.values
-          delete tempVal.form
-          accumulator[field.name] = tempVal
-        } else {
-          accumulator[field.name] = value
-=======
       case 'rich-text':
         if (typeof value === 'string') {
           const tree = parseMDX(value, field)
           accumulator[field.name] = tree
         } else {
           throw new Error(`Expected value for rich-text to be of type string`)
->>>>>>> 4e80981a
         }
         break
       case 'object':
