/**
Copyright 2021 Forestry.io Holdings, Inc.
Licensed under the Apache License, Version 2.0 (the "License");
you may not use this file except in compliance with the License.
You may obtain a copy of the License at
    http://www.apache.org/licenses/LICENSE-2.0
Unless required by applicable law or agreed to in writing, software
distributed under the License is distributed on an "AS IS" BASIS,
WITHOUT WARRANTIES OR CONDITIONS OF ANY KIND, either express or implied.
See the License for the specific language governing permissions and
limitations under the License.
*/

import fs from 'fs-extra'
import path from 'path'
import { indexDB } from './build'
import { resolve } from './resolve'
import { buildASTSchema } from 'graphql'
<<<<<<< HEAD
import { GithubBridge } from './database/bridge/github'
import { simpleCache } from '../cache/lru'
import { createDatabase, Database } from './database'
=======
import { GithubBridge } from './database/github'
import { createDatabase } from './database'
>>>>>>> 5b625e28

export { createDatabase, resolve, indexDB }
export type { TinaCloudSchema } from './types'

export const gql = async ({
  rootPath,
  query,
  variables,
}: {
  rootPath: string
  query: string
  variables: object
}) => {
  const database = await createDatabase({
    rootPath,
  })

  return resolve({
    database,
    query,
    variables,
  })
}

export const githubRoute = async ({
  rootPath = '',
  query,
  variables,
  branch,
  ...githubArgs
}: {
  accessToken: string
  owner: string
  repo: string
  query: string
  variables: object
  rootPath?: string
  branch: string
}) => {
  const gh = new GithubBridge({
    rootPath,
    ref: branch,
    ...githubArgs,
  })
  const database = await createDatabase({
    bridge: gh,
  })
  return resolve({
    database,
    query,
    variables,
  })
}

export const buildSchema = async (
  rootPath: string,
  database: Database,
  experimentalData?: boolean
) => {
  const config = await fs
    .readFileSync(
      path.join(rootPath, '.tina', '__generated__', 'config', 'schema.json')
    )
    .toString()
  await indexDB({ database, config: JSON.parse(config), experimentalData })
  const gqlAst = await database.getGraphQLSchema()
  return buildASTSchema(gqlAst)
}<|MERGE_RESOLUTION|>--- conflicted
+++ resolved
@@ -16,14 +16,8 @@
 import { indexDB } from './build'
 import { resolve } from './resolve'
 import { buildASTSchema } from 'graphql'
-<<<<<<< HEAD
 import { GithubBridge } from './database/bridge/github'
-import { simpleCache } from '../cache/lru'
 import { createDatabase, Database } from './database'
-=======
-import { GithubBridge } from './database/github'
-import { createDatabase } from './database'
->>>>>>> 5b625e28
 
 export { createDatabase, resolve, indexDB }
 export type { TinaCloudSchema } from './types'
@@ -37,8 +31,9 @@
   query: string
   variables: object
 }) => {
+  throw new Error("Don't use this")
   const database = await createDatabase({
-    rootPath,
+    // rootPath,
   })
 
   return resolve({
