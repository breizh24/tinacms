--- conflicted
+++ resolved
@@ -25,12 +25,7 @@
   Templateable,
   TinaCloudCollection,
 } from '../types'
-<<<<<<< HEAD
 import { TinaGraphQLError } from '../resolver/error'
-=======
-
-import { TinaError } from '../resolver/error'
->>>>>>> 56cc26c1
 
 export const createSchema = async ({
   schema,
