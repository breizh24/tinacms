--- conflicted
+++ resolved
@@ -62,12 +62,10 @@
               return
             }
 
-<<<<<<< HEAD
             setExpanded((p) => !p)
           }}
         >
           {field.label || field.name}
-          <RightArrowIcon />
         </Header>
         <div
           style={{
@@ -78,13 +76,6 @@
           {meta?.error ? meta?.error?.toString() : ''}
         </div>
       </div>
-=======
-          setExpanded((p) => !p)
-        }}
-      >
-        {field.label || field.name}
-      </Header>
->>>>>>> c54ec16d
       <Panel
         isExpanded={isExpanded}
         setExpanded={setExpanded}
