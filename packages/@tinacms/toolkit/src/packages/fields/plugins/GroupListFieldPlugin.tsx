--- conflicted
+++ resolved
@@ -230,7 +230,6 @@
   )
 }
 
-<<<<<<< HEAD
 export const GroupListHeader = ({ children }: { children?: any }) => {
   return (
     <span className="relative flex w-full justify-between items-center mb-2">
@@ -238,37 +237,6 @@
     </span>
   )
 }
-=======
-export const GroupLabel = styled.span<{ error?: boolean }>`
-  margin: 0;
-  font-size: var(--tina-font-size-1);
-  font-weight: 600;
-  letter-spacing: 0.01em;
-  line-height: 1.35;
-  flex: 1 1 auto;
-  white-space: nowrap;
-  overflow: hidden;
-  text-overflow: ellipsis;
-  color: var(--tina-color-grey-8);
-  transition: all 85ms ease-out;
-  text-align: left;
-
-  ${(props) =>
-    props.error &&
-    css`
-      color: var(--tina-color-error) !important;
-    `};
-`
-
-export const GroupListHeader = styled.div`
-  position: relative;
-  display: flex;
-  width: 100%;
-  justify-content: space-between;
-  align-items: center;
-  margin-bottom: 8px;
-`
->>>>>>> 0f668c88
 
 export const GroupListMeta = ({ children }: { children?: any }) => {
   return (
