--- conflicted
+++ resolved
@@ -1,10 +1,6 @@
 {
   "name": "@tinacms/api-git",
-<<<<<<< HEAD
-  "version": "0.4.2-alpha.0",
-=======
   "version": "0.4.3",
->>>>>>> c6fa6206
   "main": "build/index.js",
   "types": "build/index.d.ts",
   "license": "Apache-2.0",
@@ -43,11 +39,7 @@
     "simple-git": "1.126.0"
   },
   "devDependencies": {
-<<<<<<< HEAD
-    "@tinacms/scripts": "^0.1.9-alpha.0",
-=======
     "@tinacms/scripts": "^0.1.10",
->>>>>>> c6fa6206
     "@types/express": "^4.17.0",
     "@types/jest": "^24.0.15",
     "@types/node": "^12.7.11",
