/**

Copyright 2021 Forestry.io Holdings, Inc.

Licensed under the Apache License, Version 2.0 (the "License");
you may not use this file except in compliance with the License.
You may obtain a copy of the License at

    http://www.apache.org/licenses/LICENSE-2.0

Unless required by applicable law or agreed to in writing, software
distributed under the License is distributed on an "AS IS" BASIS,
WITHOUT WARRANTIES OR CONDITIONS OF ANY KIND, either express or implied.
See the License for the specific language governing permissions and
limitations under the License.

*/

import * as React from 'react'
import { useContext } from 'react'
import { createPortal } from 'react-dom'
import styled from 'styled-components'

export type FormPortal = React.FC<{
  children(props: { zIndexShift: number }): React.ReactNode | null
}>

const FormPortalContext = React.createContext<FormPortal>(() => {
  return null
})

export function useFormPortal() {
  return useContext(FormPortalContext)
}

export const FormPortalProvider: React.FC = styled(
  ({ children, ...styleProps }) => {
    const wrapperRef = React.useRef<HTMLDivElement | null>(null)
    const zIndexRef = React.useRef<number>(0)

    const FormPortal = React.useCallback(
      (props: any) => {
        const portalZIndex = React.useMemo<number>(() => {
          const value = zIndexRef.current
          zIndexRef.current += 1
          return value
        }, [])

        if (!wrapperRef.current) return null

        return createPortal(
          props.children({ zIndexShift: portalZIndex }),
          wrapperRef.current
        )
      },
<<<<<<< HEAD
      [wrapperRef]
=======
      [wrapperRef, zIndexRef]
>>>>>>> c4eaa5a6
    )

    return (
      <FormPortalContext.Provider value={FormPortal}>
        <div ref={wrapperRef} {...styleProps}>
          {children}
        </div>
      </FormPortalContext.Provider>
    )
  }
)`
  height: 100%;
  scrollbar-width: none;
`<|MERGE_RESOLUTION|>--- conflicted
+++ resolved
@@ -53,11 +53,7 @@
           wrapperRef.current
         )
       },
-<<<<<<< HEAD
-      [wrapperRef]
-=======
       [wrapperRef, zIndexRef]
->>>>>>> c4eaa5a6
     )
 
     return (
