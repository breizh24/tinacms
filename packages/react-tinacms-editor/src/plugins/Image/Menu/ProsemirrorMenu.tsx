--- conflicted
+++ resolved
@@ -37,20 +37,8 @@
 
   if (!imageProps || !imageProps.upload) return null
 
-  const { upload, parse, mediaDir } = imageProps
+  const { parse, mediaDir } = imageProps
 
-<<<<<<< HEAD
-=======
-  const uploadImageFile = (file: File) => {
-    setUploading(true)
-    const uploadPromise = upload([file])
-    uploadPromise.then((urls = []) => {
-      setImageUrl(urls[0])
-      setUploading(false)
-    })
-  }
-
->>>>>>> fe163916
   const insertImageInEditor = (src: string) => {
     if (!editorView) return
     const { state, dispatch } = editorView.view
