--- conflicted
+++ resolved
@@ -30,18 +30,13 @@
   imageUpload?: () => [Promise<string>]
 }
 
-<<<<<<< HEAD
-export default ({ editorView, translator, bottom, sticky }: MenuProps) => {
-=======
 export default ({
   editorView,
   translator,
   bottom,
-  theme,
   sticky,
   imageUpload,
 }: MenuProps) => {
->>>>>>> 91ae10ba
   return (
     <TranslatorContext.Provider value={translator}>
       <Menu
