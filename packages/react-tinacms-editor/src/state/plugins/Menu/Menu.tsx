/**

Copyright 2019 Forestry.io Inc

Licensed under the Apache License, Version 2.0 (the "License");
you may not use this file except in compliance with the License.
You may obtain a copy of the License at

    http://www.apache.org/licenses/LICENSE-2.0

Unless required by applicable law or agreed to in writing, software
distributed under the License is distributed on an "AS IS" BASIS,
WITHOUT WARRANTIES OR CONDITIONS OF ANY KIND, either express or implied.
See the License for the specific language governing permissions and
limitations under the License.

*/

import { EditorView } from 'prosemirror-view'
import React, { useMemo } from 'react'
import { useState, useRef, useEffect, useLayoutEffect } from 'react'

import { markControl } from './markControl'
import { FormattingDropdown } from './FormattingDropdown'
import { FloatingTableMenu } from './FloatingTableMenu'
import {
  toggleBulletList,
  toggleOrderedList,
} from '../../../commands/list-commands'
import { insertTable } from '../../../commands/table-commands'
import { imagePluginKey } from '../Image'
import { wrapIn, setBlockType } from 'prosemirror-commands'
import { EditorState } from 'prosemirror-state'
import { findParentNodeOfType } from 'prosemirror-utils'
import styled, { css } from 'styled-components'
import {
  BoldIcon,
  CodeIcon,
  ItalicIcon,
  LinkIcon,
  OrderedListIcon,
  QuoteIcon,
  TableIcon,
  UnderlineIcon,
  UnorderedListIcon,
} from '@tinacms/icons'
import { UndoControl, RedoControl } from './historyControl'
import { MenuPortalProvider } from './MenuPortal'
import { FloatingLinkForm } from '../links/FloatingLinkForm'
import FloatingImageMenu from './Image/FloatingImageMenu'
<<<<<<< HEAD
import {
  MenuButton,
  MenuPlaceholder,
  MenuWrapper,
  MenuContainer,
} from './MenuComponents'
=======
import ImageMenu from './Image/ImageMenu'
import { useMenuPortal } from './MenuPortal'
>>>>>>> 40eb2ff4
import { isMarkPresent } from '../../../utils'

interface Props {
  bottom?: boolean
  format: 'html' | 'markdown' | 'html-blocks'
  editorView: { view: EditorView }
  sticky?: boolean | string
}

const BoldControl = markControl({
  mark: 'strong',
  Icon: BoldIcon,
  tooltip: 'Bold',
})
const ItalicControl = markControl({
  mark: 'em',
  Icon: ItalicIcon,
  tooltip: 'Italic',
})
const UnderlineControl = markControl({
  mark: 'underline',
  Icon: UnderlineIcon,
  tooltip: 'Underline',
})
const LinkControl = markControl({
  mark: 'link',
  Icon: LinkIcon,
  tooltip: 'Link',
  selectionOnly: true,
  defaultAttrs: {
    href: '',
    title: '',
  },
  noMix: ['code'],
  isDisabled: (view: EditorView) =>
    isMarkPresent(view.state, view.state.schema.marks.link) ||
    !!imagePluginKey.getState(view.state).selectedImage,
  onClick: (view: EditorView) => {
    const { state, dispatch } = view
    return dispatch(state.tr.setMeta('show_link_toolbar', true))
  },
})

export const Menu = (props: Props) => {
<<<<<<< HEAD
  const { editorView, bottom = false, theme, sticky = true } = props
=======
  const { editorView, bottom = false, sticky = true, imageUpload } = props
>>>>>>> 40eb2ff4
  const [menuFixed, setMenuFixed] = useState(false)
  const isBrowser = typeof window !== `undefined`
  const menuRef: any = useRef<HTMLDivElement>(null)
  const [menuBoundingBox, setMenuBoundingBox] = useState<any>(null)
  const menuFixedTopOffset = typeof sticky === 'string' ? sticky : '0'

  useEffect(() => {
    if (menuRef.current && sticky) {
      setMenuBoundingBox(menuRef.current.getBoundingClientRect())
    }
  }, [menuRef])

  useLayoutEffect(() => {
    if (!isBrowser || !menuRef.current || !sticky) {
      return
    }

    const handleScroll = () => {
      const wysiwygWrapper = menuRef.current.parentElement
      const startPosition = wysiwygWrapper ? wysiwygWrapper.offsetTop : 0
      const endPosition = wysiwygWrapper
        ? startPosition + wysiwygWrapper.offsetHeight
        : 0

      if (window.scrollY > startPosition && window.scrollY < endPosition) {
        setMenuFixed(true)
      } else {
        setMenuFixed(false)
      }
    }

    const handleResize = () => {
      if (menuRef.current) {
        const wasMenuFixed = menuFixed
        setMenuFixed(false)
        setMenuBoundingBox(menuRef.current.getBoundingClientRect())
        setMenuFixed(wasMenuFixed)
      }
    }

    window.addEventListener('scroll', handleScroll)
    window.addEventListener('resize', handleResize)

    return () => {
      window.removeEventListener('scroll', handleScroll)
      window.removeEventListener('resize', handleResize)
    }
  }, [menuRef, menuBoundingBox])

  const supportBlocks = true

  const preventProsemirrorFocusLoss = React.useCallback((e: any) => {
    e.stopPropagation()
    e.preventDefault()
  }, [])

  const { view } = editorView
  return (
<<<<<<< HEAD
    <ThemeProvider theme={theme}>
      <>
        {menuFixed && (
          <MenuPlaceholder menuBoundingBox={menuBoundingBox}></MenuPlaceholder>
        )}
        <MenuWrapper
          menuFixedTopOffset={menuFixedTopOffset}
          menuFixed={menuFixed}
          menuBoundingBox={menuBoundingBox}
          ref={menuRef}
        >
          <MenuPortalProvider>
            <MenuContainer onMouseDown={preventProsemirrorFocusLoss}>
              {supportBlocks && <FormattingDropdown view={view} />}
              <BoldControl view={view} />
              <ItalicControl view={view} />
              <UnderlineControl view={view} />
              <LinkControl view={view} />
              {/* <ImageMenu editorView={editorView} imageUpload={imageUpload} /> */}
              {supportBlocks && <TableControl view={view} bottom={bottom} />}
              {supportBlocks && <QuoteControl view={view} bottom={bottom} />}
              {supportBlocks && <CodeControl view={view} bottom={bottom} />}
              {supportBlocks && <BulletList view={view} bottom={bottom} />}
              {supportBlocks && <OrderedList view={view} bottom={bottom} />}
              <UndoControl view={view} />
              <RedoControl view={view} />
            </MenuContainer>
          </MenuPortalProvider>
        </MenuWrapper>
        <FloatingTableMenu editorView={editorView} />
        <FloatingImageMenu editorView={editorView} />
        <FloatingLinkForm editorView={editorView} />
      </>
    </ThemeProvider>
=======
    <>
      {menuFixed && (
        <MenuPlaceholder menuBoundingBox={menuBoundingBox}></MenuPlaceholder>
      )}
      <MenuWrapper
        menuFixedTopOffset={menuFixedTopOffset}
        menuFixed={menuFixed}
        menuBoundingBox={menuBoundingBox}
        ref={menuRef}
      >
        <MenuPortalProvider>
          <MenuContainer onMouseDown={preventProsemirrorFocusLoss}>
            {supportBlocks && <FormattingDropdown view={view} />}
            <BoldControl view={view} />
            <ItalicControl view={view} />
            <UnderlineControl view={view} />
            <LinkControl view={view} />
            <ImageMenu editorView={editorView} imageUpload={imageUpload} />
            {supportBlocks && <TableControl view={view} bottom={bottom} />}
            {supportBlocks && <QuoteControl view={view} bottom={bottom} />}
            {supportBlocks && <CodeControl view={view} bottom={bottom} />}
            {supportBlocks && <BulletList view={view} bottom={bottom} />}
            {supportBlocks && <OrderedList view={view} bottom={bottom} />}
            <UndoControl view={view} />
            <RedoControl view={view} />
          </MenuContainer>
        </MenuPortalProvider>
      </MenuWrapper>
      <FloatingTableMenu editorView={editorView} />
      <FloatingImageMenu editorView={editorView} />
      <FloatingLinkForm editorView={editorView} />
    </>
>>>>>>> 40eb2ff4
  )
}

const commandContrl = (
  command: any,
  Icon: any, // Fix type
  _title: string,
  tooltip: string,
  focusOnCreate: boolean = true
) =>
  class CommandControl extends React.Component<any, any> {
    onClick = () => {
      if (this.canDo()) {
        const { view } = this.props
        command(view.state, view.dispatch)

        if (focusOnCreate) {
          view.focus()
        }
      }
    }
    canDo = () => command(this.props.view.state)
    render() {
      return (
        <MenuButton
          data-tooltip={tooltip}
          onClick={this.onClick}
          bottom={this.props.bottom}
          disabled={!this.canDo()}
        >
          <Icon />
        </MenuButton>
      )
    }
  }

function wrapInBlockquote(state: EditorState, dispatch: any) {
  const { blockquote } = state.schema.nodes
  const { start, node } =
    findParentNodeOfType(blockquote)(state.selection) || {}
  if (start && node) {
    const { tr } = state
    const nodeRange = tr.doc
      .resolve(start + 1)
      .blockRange(tr.doc.resolve(start + node.nodeSize - 2))
    if (nodeRange) {
      if (dispatch) return dispatch(tr.lift(nodeRange, 0))
      else return true
    }
  }
  return wrapIn(state.schema.nodes.blockquote)(state, dispatch)
}
function insertTableCmd(state: EditorState, dispatch: any) {
  const { table } = state.schema.nodes
  const { selection } = state
  const tableParent = findParentNodeOfType(table)(selection)
  if (tableParent) return false
  return insertTable(state, dispatch)
}
function makeCodeBlock(state: EditorState, dispatch: any) {
  return setBlockType(state.schema.nodes.code_block)(state, dispatch)
}
const TableControl = commandContrl(insertTableCmd, TableIcon, 'Table', 'Table')

const QuoteControl = commandContrl(
  wrapInBlockquote,
  QuoteIcon,
  'Blockquote',
  'Blockquote'
)
const CodeControl = commandContrl(
  makeCodeBlock,
  CodeIcon,
  'Codeblock',
  'Codeblock',
  false
) //codeblock focusing messes with scroll
const BulletList = commandContrl(
  toggleBulletList,
  UnorderedListIcon,
  'Unordered List',
  'Unordered List'
)
const OrderedList = commandContrl(
  toggleOrderedList,
  OrderedListIcon,
  'Ordered List',
  'Ordered List'
)

type MenuPlaceholderProps = {
  menuBoundingBox: any
}

const MenuPlaceholder = styled.div<MenuPlaceholderProps>`
  color: transparent;
  background: transparent;
  pointer-events: none;
  position: relative;
  display: block;
  height: ${props => props.menuBoundingBox.height}px;
  width: ${props => props.menuBoundingBox.width}px;
`

type MenuWrapperProps = {
  menuFixed: boolean
  menuBoundingBox: any
  menuFixedTopOffset: string
}

const MenuWrapper = styled.div<MenuWrapperProps>`
  position: relative;
  margin-bottom: 14px;
  z-index: 900;

  ${props =>
    props.menuFixed &&
    css`
      position: fixed;
      width: ${props.menuBoundingBox.width}px;
      top: ${props.menuFixedTopOffset};
    `};
`

const MenuContainer = styled.div`
  display: flex;
  flex-direction: row;
  justify-content: flex-start;
  flex-wrap: wrap;
  justify-content: space-between;
  position: relative;
  top: 0;
  width: 100%;
  background-color: white;
  border-radius: var(--tina-radius-big);
  box-shadow: 0px 2px 3px rgba(0, 0, 0, 0.12);
  border: 1px solid var(--tina-color-grey-2);
  overflow: hidden;
  z-index: 100;
`

const MenuItem = css`
  flex: 1 1 24px;
`

export const MenuButton = styled.button<{
  active?: boolean
  disabled?: boolean
  bottom?: boolean
  ref?: any
}>`
  ${MenuItem}
  background-color: ${p =>
    p.active ? 'rgba(53, 50, 50, 0.05)' : 'transparent'};
  color: ${p =>
    p.active ? 'var(--tina-color-primary)' : 'var(--tina-color-grey-8)'};
  fill: ${p =>
    p.active ? 'var(--tina-color-primary)' : 'var(--tina-color-grey-8)'};
  border: 1px solid var(--tina-color-grey-2);
  margin: -1px;
  outline: none;
  padding: 6px 4px;
  transition: all 85ms ease-out;
  cursor: pointer;
  display: flex;
  justify-content: center;
  align-items: center;
  &:hover {
    background-color: rgba(53, 50, 50, 0.09);
  }
  &:active {
    color: var(--tina-color-primary);
    fill: var(--tina-color-primary);
    background-color: rgba(53, 50, 50, 0.05);
  }
  svg {
    width: 20px;
    height: 20px;
  }
  ${props =>
    props.active &&
    css`
      color: var(--tina-color-primary);
      fill: var(--tina-color-primary);
      background-color: rgba(53, 50, 50, 0.05);
    `};
  ${props =>
    props.disabled &&
    css`
      pointer-events: none;
      color: #d1d1d1;
      fill: #d1d1d1;
    `};
`

export const MenuDropdownWrapper = styled.div`
  ${MenuItem}
  position: relative;

  ${MenuButton} {
    width: 100%;
  }
`

export const MenuButtonDropdown = styled(
  ({ children, open, triggerRef, ...styleProps }) => {
    const MenuPortal = useMenuPortal()
    const menuPortalRef = React.useRef<HTMLDivElement | null>(null)

    const menuOffset = useMemo(() => {
      if (!triggerRef.current || !menuPortalRef.current) return 0
      const menuDropdownBoundingBox = triggerRef.current.getBoundingClientRect()
      const menuPortalBoundingBox = menuPortalRef.current.getBoundingClientRect()
      return menuDropdownBoundingBox.x - menuPortalBoundingBox.x
    }, [triggerRef.current, menuPortalRef.current])

    return (
      <MenuPortal>
        <Offset offset={menuOffset}>
          <div ref={menuPortalRef} {...styleProps}>
            {children}
          </div>
        </Offset>
      </MenuPortal>
    )
  }
)`
  border-radius: var(--tina-radius-big);
  border: 1px solid #efefef;
  display: block;
  position: absolute;
  bottom: -4px;
  left: 0;
  transform: translate3d(0, 100%, 0) scale3d(0.5, 0.5, 1);
  opacity: 0;
  pointer-events: none;
  transition: all 85ms ease-out;
  transform-origin: 0 0;
  box-shadow: 0px 2px 3px rgba(0, 0, 0, 0.12), 0px 4px 8px rgba(48, 48, 48, 0.1);
  background-color: white;
  overflow: hidden;

  ${props =>
    props.open &&
    css`
      opacity: 1;
      pointer-events: all;
      transform: translate3d(0, 100%, 0) scale3d(1, 1, 1);
    `};
`

const Offset = styled.div<{ offset: number }>`
  position: absolute;
  left: ${props => props.offset}px;
`

export const MenuOption = styled.div<{ disabled: boolean; active: boolean }>`
  display: block;
  padding: 8px 16px;
  transition: all 85ms ease-out;
  cursor: pointer;
  &:first-child {
    padding-top: var(--tina-padding-small);
  }
  &:last-child {
    padding-bottom: var(--tina-padding-small);
  }
  &:hover {
    background-color: var(--tina-color-grey-1);
    color: var(--tina-color-primary);
  }
  &:active {
    color: var(--tina-color-primary);
    fill: var(--tina-color-primary);
    background-color: rgba(53, 50, 50, 0.05);
  }
  ${props =>
    props.active &&
    css`
      color: var(--tina-color-primary);
      fill: var(--tina-color-primary);
      background-color: rgba(53, 50, 50, 0.05);
    `};
`<|MERGE_RESOLUTION|>--- conflicted
+++ resolved
@@ -17,7 +17,7 @@
 */
 
 import { EditorView } from 'prosemirror-view'
-import React, { useMemo } from 'react'
+import React from 'react'
 import { useState, useRef, useEffect, useLayoutEffect } from 'react'
 
 import { markControl } from './markControl'
@@ -32,7 +32,6 @@
 import { wrapIn, setBlockType } from 'prosemirror-commands'
 import { EditorState } from 'prosemirror-state'
 import { findParentNodeOfType } from 'prosemirror-utils'
-import styled, { css } from 'styled-components'
 import {
   BoldIcon,
   CodeIcon,
@@ -48,17 +47,12 @@
 import { MenuPortalProvider } from './MenuPortal'
 import { FloatingLinkForm } from '../links/FloatingLinkForm'
 import FloatingImageMenu from './Image/FloatingImageMenu'
-<<<<<<< HEAD
 import {
   MenuButton,
   MenuPlaceholder,
   MenuWrapper,
   MenuContainer,
 } from './MenuComponents'
-=======
-import ImageMenu from './Image/ImageMenu'
-import { useMenuPortal } from './MenuPortal'
->>>>>>> 40eb2ff4
 import { isMarkPresent } from '../../../utils'
 
 interface Props {
@@ -103,11 +97,7 @@
 })
 
 export const Menu = (props: Props) => {
-<<<<<<< HEAD
-  const { editorView, bottom = false, theme, sticky = true } = props
-=======
-  const { editorView, bottom = false, sticky = true, imageUpload } = props
->>>>>>> 40eb2ff4
+  const { editorView, bottom = false, sticky = true } = props
   const [menuFixed, setMenuFixed] = useState(false)
   const isBrowser = typeof window !== `undefined`
   const menuRef: any = useRef<HTMLDivElement>(null)
@@ -166,42 +156,6 @@
 
   const { view } = editorView
   return (
-<<<<<<< HEAD
-    <ThemeProvider theme={theme}>
-      <>
-        {menuFixed && (
-          <MenuPlaceholder menuBoundingBox={menuBoundingBox}></MenuPlaceholder>
-        )}
-        <MenuWrapper
-          menuFixedTopOffset={menuFixedTopOffset}
-          menuFixed={menuFixed}
-          menuBoundingBox={menuBoundingBox}
-          ref={menuRef}
-        >
-          <MenuPortalProvider>
-            <MenuContainer onMouseDown={preventProsemirrorFocusLoss}>
-              {supportBlocks && <FormattingDropdown view={view} />}
-              <BoldControl view={view} />
-              <ItalicControl view={view} />
-              <UnderlineControl view={view} />
-              <LinkControl view={view} />
-              {/* <ImageMenu editorView={editorView} imageUpload={imageUpload} /> */}
-              {supportBlocks && <TableControl view={view} bottom={bottom} />}
-              {supportBlocks && <QuoteControl view={view} bottom={bottom} />}
-              {supportBlocks && <CodeControl view={view} bottom={bottom} />}
-              {supportBlocks && <BulletList view={view} bottom={bottom} />}
-              {supportBlocks && <OrderedList view={view} bottom={bottom} />}
-              <UndoControl view={view} />
-              <RedoControl view={view} />
-            </MenuContainer>
-          </MenuPortalProvider>
-        </MenuWrapper>
-        <FloatingTableMenu editorView={editorView} />
-        <FloatingImageMenu editorView={editorView} />
-        <FloatingLinkForm editorView={editorView} />
-      </>
-    </ThemeProvider>
-=======
     <>
       {menuFixed && (
         <MenuPlaceholder menuBoundingBox={menuBoundingBox}></MenuPlaceholder>
@@ -219,7 +173,7 @@
             <ItalicControl view={view} />
             <UnderlineControl view={view} />
             <LinkControl view={view} />
-            <ImageMenu editorView={editorView} imageUpload={imageUpload} />
+            {/* <ImageMenu editorView={editorView} imageUpload={imageUpload} /> */}
             {supportBlocks && <TableControl view={view} bottom={bottom} />}
             {supportBlocks && <QuoteControl view={view} bottom={bottom} />}
             {supportBlocks && <CodeControl view={view} bottom={bottom} />}
@@ -234,7 +188,6 @@
       <FloatingImageMenu editorView={editorView} />
       <FloatingLinkForm editorView={editorView} />
     </>
->>>>>>> 40eb2ff4
   )
 }
 
@@ -323,199 +276,4 @@
   OrderedListIcon,
   'Ordered List',
   'Ordered List'
-)
-
-type MenuPlaceholderProps = {
-  menuBoundingBox: any
-}
-
-const MenuPlaceholder = styled.div<MenuPlaceholderProps>`
-  color: transparent;
-  background: transparent;
-  pointer-events: none;
-  position: relative;
-  display: block;
-  height: ${props => props.menuBoundingBox.height}px;
-  width: ${props => props.menuBoundingBox.width}px;
-`
-
-type MenuWrapperProps = {
-  menuFixed: boolean
-  menuBoundingBox: any
-  menuFixedTopOffset: string
-}
-
-const MenuWrapper = styled.div<MenuWrapperProps>`
-  position: relative;
-  margin-bottom: 14px;
-  z-index: 900;
-
-  ${props =>
-    props.menuFixed &&
-    css`
-      position: fixed;
-      width: ${props.menuBoundingBox.width}px;
-      top: ${props.menuFixedTopOffset};
-    `};
-`
-
-const MenuContainer = styled.div`
-  display: flex;
-  flex-direction: row;
-  justify-content: flex-start;
-  flex-wrap: wrap;
-  justify-content: space-between;
-  position: relative;
-  top: 0;
-  width: 100%;
-  background-color: white;
-  border-radius: var(--tina-radius-big);
-  box-shadow: 0px 2px 3px rgba(0, 0, 0, 0.12);
-  border: 1px solid var(--tina-color-grey-2);
-  overflow: hidden;
-  z-index: 100;
-`
-
-const MenuItem = css`
-  flex: 1 1 24px;
-`
-
-export const MenuButton = styled.button<{
-  active?: boolean
-  disabled?: boolean
-  bottom?: boolean
-  ref?: any
-}>`
-  ${MenuItem}
-  background-color: ${p =>
-    p.active ? 'rgba(53, 50, 50, 0.05)' : 'transparent'};
-  color: ${p =>
-    p.active ? 'var(--tina-color-primary)' : 'var(--tina-color-grey-8)'};
-  fill: ${p =>
-    p.active ? 'var(--tina-color-primary)' : 'var(--tina-color-grey-8)'};
-  border: 1px solid var(--tina-color-grey-2);
-  margin: -1px;
-  outline: none;
-  padding: 6px 4px;
-  transition: all 85ms ease-out;
-  cursor: pointer;
-  display: flex;
-  justify-content: center;
-  align-items: center;
-  &:hover {
-    background-color: rgba(53, 50, 50, 0.09);
-  }
-  &:active {
-    color: var(--tina-color-primary);
-    fill: var(--tina-color-primary);
-    background-color: rgba(53, 50, 50, 0.05);
-  }
-  svg {
-    width: 20px;
-    height: 20px;
-  }
-  ${props =>
-    props.active &&
-    css`
-      color: var(--tina-color-primary);
-      fill: var(--tina-color-primary);
-      background-color: rgba(53, 50, 50, 0.05);
-    `};
-  ${props =>
-    props.disabled &&
-    css`
-      pointer-events: none;
-      color: #d1d1d1;
-      fill: #d1d1d1;
-    `};
-`
-
-export const MenuDropdownWrapper = styled.div`
-  ${MenuItem}
-  position: relative;
-
-  ${MenuButton} {
-    width: 100%;
-  }
-`
-
-export const MenuButtonDropdown = styled(
-  ({ children, open, triggerRef, ...styleProps }) => {
-    const MenuPortal = useMenuPortal()
-    const menuPortalRef = React.useRef<HTMLDivElement | null>(null)
-
-    const menuOffset = useMemo(() => {
-      if (!triggerRef.current || !menuPortalRef.current) return 0
-      const menuDropdownBoundingBox = triggerRef.current.getBoundingClientRect()
-      const menuPortalBoundingBox = menuPortalRef.current.getBoundingClientRect()
-      return menuDropdownBoundingBox.x - menuPortalBoundingBox.x
-    }, [triggerRef.current, menuPortalRef.current])
-
-    return (
-      <MenuPortal>
-        <Offset offset={menuOffset}>
-          <div ref={menuPortalRef} {...styleProps}>
-            {children}
-          </div>
-        </Offset>
-      </MenuPortal>
-    )
-  }
-)`
-  border-radius: var(--tina-radius-big);
-  border: 1px solid #efefef;
-  display: block;
-  position: absolute;
-  bottom: -4px;
-  left: 0;
-  transform: translate3d(0, 100%, 0) scale3d(0.5, 0.5, 1);
-  opacity: 0;
-  pointer-events: none;
-  transition: all 85ms ease-out;
-  transform-origin: 0 0;
-  box-shadow: 0px 2px 3px rgba(0, 0, 0, 0.12), 0px 4px 8px rgba(48, 48, 48, 0.1);
-  background-color: white;
-  overflow: hidden;
-
-  ${props =>
-    props.open &&
-    css`
-      opacity: 1;
-      pointer-events: all;
-      transform: translate3d(0, 100%, 0) scale3d(1, 1, 1);
-    `};
-`
-
-const Offset = styled.div<{ offset: number }>`
-  position: absolute;
-  left: ${props => props.offset}px;
-`
-
-export const MenuOption = styled.div<{ disabled: boolean; active: boolean }>`
-  display: block;
-  padding: 8px 16px;
-  transition: all 85ms ease-out;
-  cursor: pointer;
-  &:first-child {
-    padding-top: var(--tina-padding-small);
-  }
-  &:last-child {
-    padding-bottom: var(--tina-padding-small);
-  }
-  &:hover {
-    background-color: var(--tina-color-grey-1);
-    color: var(--tina-color-primary);
-  }
-  &:active {
-    color: var(--tina-color-primary);
-    fill: var(--tina-color-primary);
-    background-color: rgba(53, 50, 50, 0.05);
-  }
-  ${props =>
-    props.active &&
-    css`
-      color: var(--tina-color-primary);
-      fill: var(--tina-color-primary);
-      background-color: rgba(53, 50, 50, 0.05);
-    `};
-`+)