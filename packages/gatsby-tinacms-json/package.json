--- conflicted
+++ resolved
@@ -38,13 +38,8 @@
   },
   "dependencies": {
     "@tinacms/core": "^0.3.0",
-<<<<<<< HEAD
+    "gatsby-plugin-tinacms": "0.1.8",
     "react-tinacms": "^0.5.0",
     "tinacms": "^0.5.0"
-=======
-    "gatsby-plugin-tinacms": "0.1.8",
-    "react-tinacms": "^0.5.0",
-    "tinacms": "0.5.0"
->>>>>>> 5287d292
   }
 }