{
  "name": "react-tinacms-github",
  "version": "0.42.0-alpha.0",
  "description": "",
  "main": "dist/index.js",
  "types": "dist/src/index.d.ts",
  "scripts": {
    "watch": "tinacms-scripts watch",
    "build": "tinacms-scripts build",
    "dev": "tinacms-scripts dev",
    "test": "jest --env=jsdom --passWithNoTests"
  },
  "author": "",
  "license": "Apache-2.0",
  "peerDependencies": {
    "@tinacms/core": "^0.29.0",
    "@tinacms/fields": "^0.29.0",
    "@tinacms/forms": ">=0.4",
    "@tinacms/icons": ">=0.7.0",
    "@tinacms/react-core": ">=0.39",
    "@tinacms/react-modals": ">=0.39",
    "@tinacms/styles": ">=0.4",
    "final-form": ">=4.18.0",
    "react": ">=16.8",
    "styled-components": ">=4.1",
    "tinacms": ">=0.19"
  },
  "devDependencies": {
    "@tinacms/alerts": "^0.42.0-alpha.0",
    "@tinacms/core": "^0.42.0-alpha.0",
    "@tinacms/fields": "^0.42.0-alpha.0",
    "@tinacms/forms": "^0.42.0-alpha.0",
    "@tinacms/icons": "^0.39.0",
    "@tinacms/react-core": "^0.42.0-alpha.0",
    "@tinacms/react-forms": "^0.42.0-alpha.0",
    "@tinacms/react-modals": "^0.39.0",
    "@tinacms/scripts": "^0.39.0",
    "@tinacms/styles": "^0.40.0",
    "@types/js-cookie": "^2.2.5",
    "final-form": "^4.18.7",
    "styled-components": ">=4.1",
    "tinacms": "^0.42.0-alpha.0"
  },
  "dependencies": {
    "btoa": "^1.2.1",
    "js-cookie": "^2.2.1",
<<<<<<< HEAD
    "next-tinacms-markdown": "^0.41.1",
    "@tinacms/form-builder": "^0.39.0"
=======
    "next-tinacms-markdown": "^0.42.0-alpha.0"
>>>>>>> b9ffec4f
  },
  "gitHead": "87c8f9a3ca2c5bf41e1a4c54a73759d12a7c5bfd"
}<|MERGE_RESOLUTION|>--- conflicted
+++ resolved
@@ -44,12 +44,8 @@
   "dependencies": {
     "btoa": "^1.2.1",
     "js-cookie": "^2.2.1",
-<<<<<<< HEAD
-    "next-tinacms-markdown": "^0.41.1",
+    "next-tinacms-markdown": "^0.42.0-alpha.0",
     "@tinacms/form-builder": "^0.39.0"
-=======
-    "next-tinacms-markdown": "^0.42.0-alpha.0"
->>>>>>> b9ffec4f
   },
   "gitHead": "87c8f9a3ca2c5bf41e1a4c54a73759d12a7c5bfd"
 }