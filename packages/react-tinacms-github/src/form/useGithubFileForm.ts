/**

Copyright 2019 Forestry.io Inc

Licensed under the Apache License, Version 2.0 (the "License");
you may not use this file except in compliance with the License.
You may obtain a copy of the License at

    http://www.apache.org/licenses/LICENSE-2.0

Unless required by applicable law or agreed to in writing, software
distributed under the License is distributed on an "AS IS" BASIS,
WITHOUT WARRANTIES OR CONDITIONS OF ANY KIND, either express or implied.
See the License for the specific language governing permissions and
limitations under the License.

*/

import { GitFile, useGitFileSha } from './useGitFileSha'
import { useCMS, useForm, usePlugin, FormOptions } from 'tinacms'
import { FORM_ERROR } from 'final-form'
<<<<<<< HEAD
import { GithubClient } from '../github-client'

export interface GithubFormOptions extends Partial<FormOptions<any>> {
  serialize: (data: any) => string
}
=======
import { getForkName } from '../github-editing-context/repository'
import { useGithubErrorListener } from './useGithubErrorListener'
>>>>>>> 83271881

export const useGithubFileForm = <T = any>(
  file: GitFile<T>,
  options: GithubFormOptions
) => {
  const cms = useCMS()
  const [getSha, setSha] = useGitFileSha(file)

  const [formData, form] = useForm({
    id: file.fileRelativePath, // needs to be unique
    label: options.label || file.fileRelativePath,
    initialValues: file.data,
    fields: options.fields || [],
    // save & commit the file when the "save" button is pressed
    onSubmit(formData) {
      const github: GithubClient = cms.api.github
      return github
        .commit(
          file.fileRelativePath,
          getSha(),
          options.serialize(formData),
          'Update from TinaCMS'
        )
        .then((response: { content: { sha: string } }) => {
          cms.alerts.success(
            `Saved Successfully: Changes committed to ${github.repoFullName}`
          )
          setSha(response.content.sha)
        })
        .catch((e: any) => {
          return { [FORM_ERROR]: e }
        })
    },
  })

  usePlugin(form)

  useGithubErrorListener(form)

  return [formData || file.data, form]
}<|MERGE_RESOLUTION|>--- conflicted
+++ resolved
@@ -19,16 +19,12 @@
 import { GitFile, useGitFileSha } from './useGitFileSha'
 import { useCMS, useForm, usePlugin, FormOptions } from 'tinacms'
 import { FORM_ERROR } from 'final-form'
-<<<<<<< HEAD
 import { GithubClient } from '../github-client'
 
 export interface GithubFormOptions extends Partial<FormOptions<any>> {
   serialize: (data: any) => string
 }
-=======
-import { getForkName } from '../github-editing-context/repository'
 import { useGithubErrorListener } from './useGithubErrorListener'
->>>>>>> 83271881
 
 export const useGithubFileForm = <T = any>(
   file: GitFile<T>,
