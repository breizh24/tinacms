--- conflicted
+++ resolved
@@ -1,11 +1,7 @@
 {
   "name": "gatsby-tinacms-git",
   "main": "index.js",
-<<<<<<< HEAD
   "version": "0.2.15-alpha.10",
-=======
-  "version": "0.2.15",
->>>>>>> 23b7bb52
   "license": "Apache-2.0",
   "files": [
     "index.js",
@@ -40,13 +36,8 @@
     "build": "tsc"
   },
   "dependencies": {
-<<<<<<< HEAD
     "@tinacms/api-git": "0.5.0-alpha.10",
-    "@tinacms/core": "^0.5.0",
-=======
-    "@tinacms/api-git": "^0.5.0",
     "@tinacms/core": "^0.5.1",
->>>>>>> 23b7bb52
     "@tinacms/git-client": "^0.4.1",
     "@types/cors": "^2.8.5",
     "@types/express": "^4.17.0",
