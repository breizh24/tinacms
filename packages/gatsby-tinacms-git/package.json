{
  "name": "gatsby-tinacms-git",
  "main": "index.js",
<<<<<<< HEAD
  "version": "0.2.9-alpha.0",
=======
  "version": "0.2.10",
>>>>>>> c6fa6206
  "license": "Apache-2.0",
  "files": [
    "index.js",
    "index.d.ts",
    "gatsby-browser.js",
    "gatsby-browser.d.ts",
    "gatsby-node.js",
    "gatsby-node.d.ts",
    "gastby-ssr.js",
    "gastby-ssr.d.ts",
    "CHANGELOG.md",
    "README.md"
  ],
  "keywords": [
    "tinacms",
    "cms",
    "gatsby",
    "git",
    "react"
  ],
  "bugs": {
    "url": "https://github.com/tinacms/tinacms/issues"
  },
  "repository": {
    "type": "git",
    "url": "https://github.com/tinacms/tinacms.git",
    "directory": "packages/gatsby-tinacms-json"
  },
  "scripts": {
    "watch": "tsc -w",
    "dev": "tsc",
    "build": "tsc"
  },
  "dependencies": {
<<<<<<< HEAD
    "@tinacms/api-git": "^0.4.2-alpha.0",
    "@tinacms/core": "^0.4.2-alpha.0",
    "@tinacms/git-client": "^0.4.0-alpha.0",
=======
    "@tinacms/api-git": "^0.4.3",
    "@tinacms/core": "^0.4.3",
    "@tinacms/git-client": "^0.4.0",
>>>>>>> c6fa6206
    "@types/cors": "^2.8.5",
    "@types/express": "^4.17.0",
    "@types/js-yaml": "^3.12.1",
    "@types/lodash.throttle": "^4.1.6",
    "cors": "^2.8.5",
    "express": "^4.17.1",
<<<<<<< HEAD
    "gatsby-plugin-tinacms": "^0.1.11-alpha.0",
    "js-yaml": "^3.13.1",
    "lodash.throttle": "^4.1.1",
    "react-tinacms": "^0.8.0-alpha.0",
    "simple-git": "1.124.0",
    "tinacms": "^0.8.0-alpha.0"
=======
    "gatsby-plugin-tinacms": "^0.1.12",
    "js-yaml": "^3.13.1",
    "lodash.throttle": "^4.1.1",
    "react-tinacms": "^0.8.0",
    "simple-git": "1.124.0",
    "tinacms": "^0.8.0"
>>>>>>> c6fa6206
  }
}<|MERGE_RESOLUTION|>--- conflicted
+++ resolved
@@ -1,11 +1,7 @@
 {
   "name": "gatsby-tinacms-git",
   "main": "index.js",
-<<<<<<< HEAD
-  "version": "0.2.9-alpha.0",
-=======
   "version": "0.2.10",
->>>>>>> c6fa6206
   "license": "Apache-2.0",
   "files": [
     "index.js",
@@ -40,35 +36,20 @@
     "build": "tsc"
   },
   "dependencies": {
-<<<<<<< HEAD
-    "@tinacms/api-git": "^0.4.2-alpha.0",
-    "@tinacms/core": "^0.4.2-alpha.0",
-    "@tinacms/git-client": "^0.4.0-alpha.0",
-=======
     "@tinacms/api-git": "^0.4.3",
     "@tinacms/core": "^0.4.3",
     "@tinacms/git-client": "^0.4.0",
->>>>>>> c6fa6206
     "@types/cors": "^2.8.5",
     "@types/express": "^4.17.0",
     "@types/js-yaml": "^3.12.1",
     "@types/lodash.throttle": "^4.1.6",
     "cors": "^2.8.5",
     "express": "^4.17.1",
-<<<<<<< HEAD
-    "gatsby-plugin-tinacms": "^0.1.11-alpha.0",
-    "js-yaml": "^3.13.1",
-    "lodash.throttle": "^4.1.1",
-    "react-tinacms": "^0.8.0-alpha.0",
-    "simple-git": "1.124.0",
-    "tinacms": "^0.8.0-alpha.0"
-=======
     "gatsby-plugin-tinacms": "^0.1.12",
     "js-yaml": "^3.13.1",
     "lodash.throttle": "^4.1.1",
     "react-tinacms": "^0.8.0",
     "simple-git": "1.124.0",
     "tinacms": "^0.8.0"
->>>>>>> c6fa6206
   }
 }