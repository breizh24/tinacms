--- conflicted
+++ resolved
@@ -283,13 +283,9 @@
   index: number
   insetControls?: boolean
   focusRing?: false | FocusRingProps
-<<<<<<< HEAD
-  children: React.ReactChild | React.ReactChild[]
   customActions?: BlocksControlActionItem[]
-=======
   label?: boolean
   children: React.ReactChild
->>>>>>> 117fad5e
 }
 
 interface FocusRingProps {
