--- conflicted
+++ resolved
@@ -30,12 +30,8 @@
     "@tinacms/icons": "^0.31.0",
     "@tinacms/react-forms": "^0.33.0-alpha.1",
     "@tinacms/scripts": "^0.29.0",
-<<<<<<< HEAD
-    "@tinacms/styles": "^0.33.0-alpha.0",
+    "@tinacms/styles": "^0.33.0-alpha.1",
     "jest": "^26.6.3",
-=======
-    "@tinacms/styles": "^0.33.0-alpha.1",
->>>>>>> 9ba06a61
     "react-dropzone": "10.1.8",
     "react-tinacms-editor": "^0.4.0",
     "tinacms": "^0.33.0-alpha.1"
