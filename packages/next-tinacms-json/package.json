--- conflicted
+++ resolved
@@ -1,10 +1,6 @@
 {
   "name": "next-tinacms-json",
-<<<<<<< HEAD
-  "version": "0.3.21",
-=======
   "version": "0.3.22",
->>>>>>> b7c949ac
   "license": "Apache-2.0",
   "author": "Nolan Phillips",
   "main": "dist/index.js",
@@ -32,10 +28,6 @@
     "tinacms": ">=0.11"
   },
   "devDependencies": {
-<<<<<<< HEAD
-    "tinacms": "^0.21.3"
-=======
     "tinacms": "^0.22.0"
->>>>>>> b7c949ac
   }
 }