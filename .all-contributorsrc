--- conflicted
+++ resolved
@@ -336,21 +336,21 @@
       ]
     },
     {
-<<<<<<< HEAD
       "login": "jonmiller0",
       "name": "Jon Miller",
       "avatar_url": "https://avatars1.githubusercontent.com/u/22771842?v=4",
       "profile": "https://github.com/jonmiller0",
       "contributions": [
         "ideas"
-=======
+      ]
+    },
+    {
       "login": "pcast01",
       "name": "Paul",
       "avatar_url": "https://avatars1.githubusercontent.com/u/1172644?v=4",
       "profile": "https://pcast01.github.io/",
       "contributions": [
         "bug"
->>>>>>> 9bb28d9d
       ]
     }
   ],
