--- conflicted
+++ resolved
@@ -3,12 +3,8 @@
   "version": "0.1.0",
   "private": true,
   "scripts": {
-<<<<<<< HEAD
-    "dev": "tinacms server:start -c \"next dev\"",
-=======
     "dev": "yarn tinacms server:start -c \"next dev\" --noTelemetry",
     "dev-data": "yarn tinacms server:start -c \"next dev\" --experimentalData --noTelemetry",
->>>>>>> da1969f1
     "build": "tinacms server:start -c \"next build\"",
     "start": "tinacms server:start -c \"next start\"",
     "export": "npm run build && next export"
