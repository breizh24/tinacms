--- conflicted
+++ resolved
@@ -29,9 +29,6 @@
                 cms.plugins.add(MarkdownFieldPlugin);
               });
 
-<<<<<<< HEAD
-              cms.flags.set("tina-admin", true);
-=======
               /**
                * Enables `tina-admin` specific features in the Tina Sidebar
                */
@@ -58,7 +55,6 @@
                 }
               );
               cms.plugins.add(RouteMapping);
->>>>>>> e0ec70f5
             }}
             documentCreatorCallback={{
               /**
