--- conflicted
+++ resolved
@@ -21,13 +21,9 @@
   },
   "PostsAuthorDocument": {
     "type": "PostsAuthorDocument",
-<<<<<<< HEAD
-    "resolveType": "multiCollectionDocument"
-=======
     "resolveType": "multiCollectionDocument",
     "createDocument": "create",
     "updateDocument": "update"
->>>>>>> 0ec10dc8
   },
   "PostsDocument": {
     "type": "PostsDocument",
@@ -44,13 +40,9 @@
   "GlobalDocument": {
     "type": "GlobalDocument",
     "resolveType": "collectionDocument",
-<<<<<<< HEAD
-    "collection": "global"
-=======
     "collection": "global",
     "createGlobalDocument": "create",
     "updateGlobalDocument": "update"
->>>>>>> 0ec10dc8
   },
   "GlobalConnection": {
     "type": "GlobalConnection",
@@ -82,13 +74,9 @@
   "PagesDocument": {
     "type": "PagesDocument",
     "resolveType": "collectionDocument",
-<<<<<<< HEAD
-    "collection": "pages"
-=======
     "collection": "pages",
     "createPagesDocument": "create",
     "updatePagesDocument": "update"
->>>>>>> 0ec10dc8
   },
   "PagesConnection": {
     "type": "PagesConnection",
