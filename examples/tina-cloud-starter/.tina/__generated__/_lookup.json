{
  "DocumentConnection": {
    "type": "DocumentConnection",
    "resolveType": "multiCollectionDocumentList",
    "collections": [
      "posts",
      "global",
      "authors",
      "pages"
    ]
  },
  "Node": {
    "type": "Node",
    "resolveType": "nodeDocument"
  },
  "DocumentNode": {
    "type": "DocumentNode",
    "resolveType": "multiCollectionDocument",
    "createDocument": "create",
    "updateDocument": "update"
  },
  "PostsAuthorDocument": {
    "type": "PostsAuthorDocument",
<<<<<<< HEAD
    "resolveType": "multiCollectionDocument"
=======
    "resolveType": "multiCollectionDocument",
    "createDocument": "create",
    "updateDocument": "update"
>>>>>>> 4e80981a
  },
  "PostsDocument": {
    "type": "PostsDocument",
    "resolveType": "collectionDocument",
    "collection": "posts",
    "createPostsDocument": "create",
    "updatePostsDocument": "update"
  },
  "PostsConnection": {
    "type": "PostsConnection",
    "resolveType": "collectionDocumentList",
    "collection": "posts"
  },
  "GlobalDocument": {
    "type": "GlobalDocument",
    "resolveType": "collectionDocument",
<<<<<<< HEAD
    "collection": "global"
=======
    "collection": "global",
    "createGlobalDocument": "create",
    "updateGlobalDocument": "update"
>>>>>>> 4e80981a
  },
  "GlobalConnection": {
    "type": "GlobalConnection",
    "resolveType": "collectionDocumentList",
    "collection": "global"
  },
  "AuthorsDocument": {
    "type": "AuthorsDocument",
    "resolveType": "collectionDocument",
    "collection": "authors",
    "createAuthorsDocument": "create",
    "updateAuthorsDocument": "update"
  },
  "AuthorsConnection": {
    "type": "AuthorsConnection",
    "resolveType": "collectionDocumentList",
    "collection": "authors"
  },
  "PagesBlocks": {
    "type": "PagesBlocks",
    "resolveType": "unionData",
    "typeMap": {
      "hero": "PagesBlocksHero",
      "features": "PagesBlocksFeatures",
      "content": "PagesBlocksContent",
      "testimonial": "PagesBlocksTestimonial"
    }
  },
  "PagesDocument": {
    "type": "PagesDocument",
    "resolveType": "collectionDocument",
<<<<<<< HEAD
    "collection": "pages"
=======
    "collection": "pages",
    "createPagesDocument": "create",
    "updatePagesDocument": "update"
>>>>>>> 4e80981a
  },
  "PagesConnection": {
    "type": "PagesConnection",
    "resolveType": "collectionDocumentList",
    "collection": "pages"
  }
}<|MERGE_RESOLUTION|>--- conflicted
+++ resolved
@@ -2,12 +2,7 @@
   "DocumentConnection": {
     "type": "DocumentConnection",
     "resolveType": "multiCollectionDocumentList",
-    "collections": [
-      "posts",
-      "global",
-      "authors",
-      "pages"
-    ]
+    "collections": ["posts", "global", "authors", "pages"]
   },
   "Node": {
     "type": "Node",
@@ -21,13 +16,9 @@
   },
   "PostsAuthorDocument": {
     "type": "PostsAuthorDocument",
-<<<<<<< HEAD
-    "resolveType": "multiCollectionDocument"
-=======
     "resolveType": "multiCollectionDocument",
     "createDocument": "create",
     "updateDocument": "update"
->>>>>>> 4e80981a
   },
   "PostsDocument": {
     "type": "PostsDocument",
@@ -44,13 +35,9 @@
   "GlobalDocument": {
     "type": "GlobalDocument",
     "resolveType": "collectionDocument",
-<<<<<<< HEAD
-    "collection": "global"
-=======
     "collection": "global",
     "createGlobalDocument": "create",
     "updateGlobalDocument": "update"
->>>>>>> 4e80981a
   },
   "GlobalConnection": {
     "type": "GlobalConnection",
@@ -82,13 +69,9 @@
   "PagesDocument": {
     "type": "PagesDocument",
     "resolveType": "collectionDocument",
-<<<<<<< HEAD
-    "collection": "pages"
-=======
     "collection": "pages",
     "createPagesDocument": "create",
     "updatePagesDocument": "update"
->>>>>>> 4e80981a
   },
   "PagesConnection": {
     "type": "PagesConnection",
