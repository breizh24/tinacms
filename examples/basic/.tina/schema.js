/**
Copyright 2021 Forestry.io Holdings, Inc.
Licensed under the Apache License, Version 2.0 (the "License");
you may not use this file except in compliance with the License.
You may obtain a copy of the License at
    http://www.apache.org/licenses/LICENSE-2.0
Unless required by applicable law or agreed to in writing, software
distributed under the License is distributed on an "AS IS" BASIS,
WITHOUT WARRANTIES OR CONDITIONS OF ANY KIND, either express or implied.
See the License for the specific language governing permissions and
limitations under the License.
*/

import { defineSchema, defineConfig } from 'tinacms'
import { client } from './__generated__/client'

const schema = defineSchema({
  config: {
    branch: 'foo',
    clientId: 'some-client-id',
    token: 'some-token',
    media: {
      tina: {
        mediaRoot: 'public',
        publicFolder: 'images',
      },
    },
  },
  collections: [
    {
      name: 'test',
      path: 'content/test',
      label: 'Test',
      templates: [
        {
          name: 'tem1',
          label: 'Template 1',
          fields: [{ type: 'string', name: 'foo' }],
        },
        {
          name: 'tem2',
          label: 'Template 2',
          fields: [{ type: 'string', name: 'bar' }],
        },
      ],
    },
    {
      name: 'page',
      path: 'content/page',
      label: 'Page',
      format: 'mdx',

      // An example of a defaultItem
      defaultItem: () => {
        const m = new Date()
        return {
          title: 'New Page',
          test: 'This is a default value of the test field',
          filename: `new-page-${
            m.getUTCFullYear() +
            '-' +
            (m.getUTCMonth() + 1) +
            '-' +
            m.getUTCDate()
          }`,
        }
      },
      fields: [
        {
          label: 'Title',
          name: 'title',
          type: 'string',
          ui: {
            // Examples of how you COULD use a custom form
            // component: ({ form, field, input }) => {
            //   return (
            //     <div>
            //       <label>This is a test</label>
            //       <input {...input}></input>
            //     </div>
            //   )
            // },
            // validate: (val) => {
            //   if (val?.length > 5) {
            //     return 'Too Long!!!'
            //   }
            // },
          },
        },
        {
          label: 'Test',
          name: 'test',
          type: 'string',
          description: 'This is a test',
        },
        {
          name: 'body',
          label: 'Main Content',
          type: 'rich-text',
          isBody: true,
        },
      ],
    },
    {
      label: 'Blog Posts',
      name: 'post',
      path: 'content/post',
      format: 'md',
<<<<<<< HEAD
      ui: {
        // Example of using a custom slugify function
        filename: {
          disabled: true,
          // Example of how slugify could be used
          // slugify: (values) => {
          //   return values?.title?.toLowerCase().replace(/ /g, '-')
          // },
        },
=======
      defaultItem: () => {
        return {
          title: 'new post',
          filename: 'new-post',
          date: new Date().toISOString(),
          foo: { bar: 'bar' },
        }
>>>>>>> 881fc86d
      },
      fields: [
        {
          type: 'string',
          label: 'Title',
          name: 'title',
          required: true,
          isTitle: true,
        },
        {
          type: 'datetime',
          label: 'Date',
          name: 'date',
        },
        {
          type: 'object',
          name: 'foo',
          label: 'Foo',
          fields: [{ name: 'bar', label: 'Bar', type: 'string' }],
        },
        {
          type: 'object',
          label: 'Related Posts',
          name: 'posts',
          list: true,
          ui: {
            itemProps: (item) => {
              return { label: item?.label }
            },
          },
          fields: [
            {
              name: 'post',
              type: 'reference',
              collections: ['post', 'page'],
            },
            {
              name: 'label',
              type: 'string',
            },
          ],
        },
        {
          type: 'string',

          label: 'Topic',
          name: 'topic',
          options: ['programming', 'blacksmithing'],
          list: true,
        },
        {
          type: 'rich-text',
          label: 'Blog Post Body',
          name: 'body',
          isBody: true,
          templates: [
            {
              name: 'Gallery',
              label: 'Gallery',
              fields: [
                {
                  label: 'Images',
                  name: 'images',
                  type: 'object',
                  list: true,
                  fields: [
                    {
                      type: 'image',
                      name: 'src',
                      label: 'Source',
                    },
                    {
                      type: 'string',
                      name: 'width',
                      label: 'Width',
                    },
                    {
                      type: 'string',
                      name: 'height',
                      label: 'Height',
                    },
                  ],
                },
                {
                  type: 'string',
                  name: 'alignment',
                  label: 'Alignment',
                  options: ['left', 'center', 'right'],
                },
                {
                  type: 'string',
                  name: 'gap',
                  label: 'Gap',
                },
              ],
            },
          ],
        },
      ],
    },
  ],
})

export const tinaConfig = defineConfig({
  schema,
  client,
})

export default schema<|MERGE_RESOLUTION|>--- conflicted
+++ resolved
@@ -106,7 +106,14 @@
       name: 'post',
       path: 'content/post',
       format: 'md',
-<<<<<<< HEAD
+      defaultItem: () => {
+        return {
+          title: 'new post',
+          filename: 'new-post',
+          date: new Date().toISOString(),
+          foo: { bar: 'bar' },
+        }
+      },
       ui: {
         // Example of using a custom slugify function
         filename: {
@@ -116,15 +123,6 @@
           //   return values?.title?.toLowerCase().replace(/ /g, '-')
           // },
         },
-=======
-      defaultItem: () => {
-        return {
-          title: 'new post',
-          filename: 'new-post',
-          date: new Date().toISOString(),
-          foo: { bar: 'bar' },
-        }
->>>>>>> 881fc86d
       },
       fields: [
         {
