--- conflicted
+++ resolved
@@ -1,16 +1,9 @@
 {
   "version": {
-<<<<<<< HEAD
-    "fullVersion": "0.59.2",
-    "major": "0",
-    "minor": "59",
-    "patch": "2"
-=======
     "fullVersion": "0.59.3",
     "major": "0",
     "minor": "59",
     "patch": "3"
->>>>>>> 13ba19f1
   },
   "meta": {},
   "collections": [
